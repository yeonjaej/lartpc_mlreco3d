--- conflicted
+++ resolved
@@ -1,1150 +1,2 @@
-<<<<<<< HEAD
-from typing import Callable, Tuple, List
-import numpy as np
-import pandas as pd
-
-from mlreco.utils.cluster.cluster_graph_constructor import ClusterGraphConstructor
-from mlreco.utils.ppn import uresnet_ppn_type_point_selector
-from mlreco.utils.metrics import unique_label
-from collections import defaultdict
-
-from scipy.special import softmax
-from analysis.classes.particle import *
-from analysis.algorithms.point_matching import *
-
-from mlreco.utils.groups import type_labels as TYPE_LABELS
-from mlreco.utils.vertex import get_vertex, predict_vertex
-from mlreco.utils.deghosting import deghost_labels_and_predictions, compute_rescaled_charge
-
-from mlreco.utils.gnn.cluster import get_cluster_label
-
-
-class FullChainPredictor:
-    '''
-    User Interface for full chain inference.
-
-    Usage Example:
-
-        model = Trainer._net.module
-        entry = 0   # batch id
-        predictor = FullChainPredictor(model, data_blob, res, cfg)
-        pred_seg = predictor._fit_predict_semantics(entry)
-
-    Instructions
-    -----------------------------------------------------------------------
-
-    1) To avoid confusion between different quantities, the label namings under
-    iotools.schema must be set as follows:
-
-        schema:
-            input_data:
-                - parse_sparse3d_scn
-                - sparse3d_pcluster
-
-    2) By default, unwrapper must be turned ON under trainval:
-
-        trainval:
-            unwrapper: unwrap_3d_mink
-
-    3) Some outputs needs to be listed under trainval.concat_result.
-    The predictor will run through a checklist to ensure this condition
-
-    4) Does not support deghosting at the moment. (TODO)
-    '''
-    def __init__(self, data_blob, result, cfg, predictor_cfg={}, deghosting=False):
-        self.module_config = cfg['model']['modules']
-
-        # Handle deghosting before anything and save deghosting specific
-        # quantities separately from data_blob and result
-
-        self.deghosting = self.module_config['chain']['enable_ghost']
-        self.data_blob = data_blob
-        self.result = result
-
-        if self.deghosting:
-            deghost_labels_and_predictions(self.data_blob, self.result)
-
-        self.num_images = len(data_blob['input_data'])
-        self.index = self.data_blob['index']
-
-        self.spatial_size             = predictor_cfg.get('spatial_size', 768)
-        # For matching particles and interactions
-        self.min_overlap_count        = predictor_cfg.get('min_overlap_count', 0)
-        # Idem, can be 'count' or 'iou'
-        self.overlap_mode             = predictor_cfg.get('overlap_mode', 'iou')
-        # Minimum voxel count for a true non-ghost particle to be considered
-        self.min_particle_voxel_count = predictor_cfg.get('min_particle_voxel_count', 20)
-        # We want to count how well we identify interactions with some PDGs
-        # as primary particles
-        self.primary_pdgs             = np.unique(predictor_cfg.get('primary_pdgs', []))
-        # Following 2 parameters are vertex heuristic parameters
-        self.attaching_threshold      = predictor_cfg.get('attaching_threshold', 2)
-        self.inter_threshold          = predictor_cfg.get('inter_threshold', 10)
-
-        self.batch_mask = self.data_blob['input_data']
-
-        self.volume_boundaries = predictor_cfg.get('volume_boundaries', None)
-        if self.volume_boundaries is None:
-            # Using ICARUS Cryo 0 as a default
-            pass
-        else:
-            self.volume_boundaries = np.array(self.volume_boundaries, dtype=np.float64)
-            if 'meta' not in self.data_blob:
-                raise Exception("Cannot use volume boundaries because meta is missing from iotools config.")
-            else: # convert to voxel units
-                meta = self.data_blob['meta'][0]
-                min_x, min_y, min_z = meta[0:3]
-                size_voxel_x, size_voxel_y, size_voxel_z = meta[6:9]
-
-                self.volume_boundaries[0, :] = (self.volume_boundaries[0, :] - min_x) / size_voxel_x
-                self.volume_boundaries[1, :] = (self.volume_boundaries[1, :] - min_y) / size_voxel_y
-                self.volume_boundaries[2, :] = (self.volume_boundaries[2, :] - min_z) / size_voxel_z
-
-    def __repr__(self):
-        msg = "FullChainEvaluator(num_images={})".format(self.num_images)
-        return msg
-
-
-    def _fit_predict_ppn(self, entry):
-        '''
-        Method for predicting ppn predictions.
-
-        Inputs:
-            - entry: Batch number to retrieve example.
-
-        Returns:
-            - df (pd.DataFrame): pandas dataframe of ppn points, with
-            x, y, z, coordinates, Score, Type, and sample index.
-        '''
-        # Deghosting is already applied during initialization
-        ppn = uresnet_ppn_type_point_selector(self.data_blob['input_data'][entry],
-                                              self.result,
-                                              entry=entry, apply_deghosting=not self.deghosting)
-        ppn_voxels = ppn[:, 1:4]
-        ppn_score = ppn[:, 5]
-        ppn_type = ppn[:, 12]
-
-        ppn_candidates = []
-        for i, pred_point in enumerate(ppn_voxels):
-            pred_point_type, pred_point_score = ppn_type[i], ppn_score[i]
-            x, y, z = ppn_voxels[i][0], ppn_voxels[i][1], ppn_voxels[i][2]
-            ppn_candidates.append(np.array([x, y, z, pred_point_score, pred_point_type]))
-
-        if len(ppn_candidates):
-            ppn_candidates = np.vstack(ppn_candidates)
-        else:
-            enable_classify_endpoints = 'classify_endpoints' in self.result
-            ppn_candidates = np.empty((0, 13 if not enable_classify_endpoints else 15), dtype=np.float32)
-        return ppn_candidates
-
-
-    def _fit_predict_semantics(self, entry):
-        '''
-        Method for predicting semantic segmentation labels.
-
-        Inputs:
-            - entry: Batch number to retrieve example.
-
-        Returns:
-            - labels: 1D numpy integer array of predicted segmentation labels.
-        '''
-        segmentation = self.result['segmentation'][entry]
-        out = np.argmax(segmentation, axis=1).astype(int)
-        return out
-
-
-    def _fit_predict_gspice_fragments(self, entry):
-        '''
-        Method for predicting fragment labels (dense clustering)
-        using graph spice.
-
-        Inputs:
-
-            - entry: Batch number to retrieve example.
-
-        Returns:
-
-            - pred: 1D numpy integer array of predicted fragment labels.
-            The labels only range over classes which were designated to be
-            processed in GraphSPICE.
-
-            - G: networkx graph representing the current entry
-
-            - subgraph: same graph in torch_geometric.Data format.
-        '''
-        import warnings
-        warnings.filterwarnings('ignore')
-
-        graph = self.result['graph'][0]
-        graph_info = self.result['graph_info'][0]
-        index_mapping = { key : val for key, val in zip(
-           range(0, len(graph_info.Index.unique())), self.index)}
-
-        min_points = self.module_config['graph_spice'].get('min_points', 1)
-        invert = self.module_config['graph_spice_loss'].get('invert', True)
-
-        graph_info['Index'] = graph_info['Index'].map(index_mapping)
-        constructor_cfg = self.cluster_graph_constructor.constructor_cfg
-        gs_manager = ClusterGraphConstructor(constructor_cfg,
-                                             graph_batch=graph,
-                                             graph_info=graph_info,
-                                             batch_col=0,
-                                             training=False)
-        pred, G, subgraph = gs_manager.fit_predict_one(entry,
-                                                       invert=invert,
-                                                       min_points=min_points)
-
-        return pred, G, subgraph
-
-    @staticmethod
-    def randomize_labels(labels):
-        '''
-        Simple method to randomize label order (useful for plotting)
-        '''
-        labels, _ = unique_label(labels)
-
-        N = np.unique(labels).shape[0]
-        perm = np.random.permutation(N)
-
-        new_labels = -np.ones(labels.shape[0]).astype(int)
-        for i, c in enumerate(perm):
-            mask = labels == i
-            new_labels[mask] = c
-        return new_labels
-
-
-    def is_contained(self, points, threshold=30):
-        """
-        Parameters
-        ----------
-        points: np.ndarray
-            Shape (N, 3)
-        threshold: float or np.ndarray
-            Distance (in voxels) from boundaries beyond which
-            an object is contained. Can be an array if different
-            threshold must be applied in x, y and z (shape (3,)).
-
-        Returns
-        -------
-        bool
-        """
-        if not isinstance(threshold, np.ndarray):
-            threshold = threshold * np.ones((3,))
-        else:
-            assert threshold.shape[0] == 3
-            assert len(threshold.shape) == 1
-
-        if self.volume_boundaries is None:
-            raise Exception("Please define volume boundaries before using containment method.")
-
-        x_contained = (self.volume_boundaries[0, 0] + threshold[0] <= points[:, 0]) & (points[:, 0] <= self.volume_boundaries[0, 1] - threshold[0])
-        y_contained = (self.volume_boundaries[1, 0] + threshold[1] <= points[:, 1]) & (points[:, 1] <= self.volume_boundaries[1, 1] - threshold[1])
-        z_contained = (self.volume_boundaries[2, 0] + threshold[2] <= points[:, 0]) & (points[:, 2] <= self.volume_boundaries[2, 1] - threshold[2])
-
-        return (x_contained & y_contained & z_contained).all()
-
-
-    def _fit_predict_fragments(self, entry):
-        '''
-        Method for obtaining voxel-level fragment labels for full image,
-        including labels from both GraphSPICE and DBSCAN.
-
-        "Voxel-level" means that the label tensor has the same length
-        as the full point cloud of the current image (specified by entry #)
-
-        If a voxel is not assigned to any fragment (ex. low E depositions),
-        we assign -1 as its fragment label.
-
-
-        Inputs:
-            - entry: Batch number to retrieve example.
-
-        Returns:
-            - new_labels: 1D numpy integer array of predicted fragment labels.
-        '''
-        fragments = self.result['fragments'][entry]
-
-        num_voxels = self.data_blob['input_data'][entry].shape[0]
-        pred_frag_labels = -np.ones(num_voxels).astype(int)
-
-        for i, mask in enumerate(fragments):
-            pred_frag_labels[mask] = i
-
-        new_labels = pred_frag_labels
-
-        return new_labels
-
-
-    def _fit_predict_groups(self, entry):
-        '''
-        Method for obtaining voxel-level group labels.
-
-        If a voxel does not belong to any particle (ex. low E depositions),
-        we assign -1 as its group (particle) label.
-
-
-        Inputs:
-            - entry: Batch number to retrieve example.
-
-        Returns:
-            - labels: 1D numpy integer array of predicted group labels.
-        '''
-        particles = self.result['particles'][entry]
-        num_voxels = self.data_blob['input_data'][entry].shape[0]
-        pred_group_labels = -np.ones(num_voxels).astype(int)
-
-        for i, mask in enumerate(particles):
-            pred_group_labels[mask] = i
-
-        new_labels = pred_group_labels
-
-        return new_labels
-
-
-    def _fit_predict_interaction_labels(self, entry):
-        '''
-        Method for obtaining voxel-level interaction labels for full image.
-
-        If a voxel does not belong to any interaction (ex. low E depositions),
-        we assign -1 as its interaction (particle) label.
-
-
-        Inputs:
-            - entry: Batch number to retrieve example.
-
-        Returns:
-            - new_labels: 1D numpy integer array of predicted interaction labels.
-        '''
-        inter_group_pred = self.result['inter_group_pred'][entry]
-        particles = self.result['particles'][entry]
-        num_voxels = self.data_blob['input_data'][entry].shape[0]
-        pred_inter_labels = -np.ones(num_voxels).astype(int)
-
-        for i, mask in enumerate(particles):
-            pred_inter_labels[mask] = inter_group_pred[i]
-
-        new_labels = pred_inter_labels
-
-        return new_labels
-
-
-    def _fit_predict_pids(self, entry):
-        '''
-        Method for obtaining voxel-level particle type
-        (photon, electron, muon, ...) labels for full image.
-
-        If a voxel does not belong to any particle (ex. low E depositions),
-        we assign -1 as its particle type label.
-
-
-        Inputs:
-            - entry: Batch number to retrieve example.
-
-        Returns:
-            - labels: 1D numpy integer array of predicted particle type labels.
-        '''
-        particles = self.result['particles'][entry]
-        type_logits = self.result['node_pred_type'][entry]
-        pids = np.argmax(type_logits, axis=1)
-        num_voxels = self.data_blob['input_data'][entry].shape[0]
-
-        pred_pids = -np.ones(num_voxels).astype(int)
-
-        for i, mask in enumerate(particles):
-            pred_pids[mask] = pids[i]
-
-        return pred_pids
-
-
-    def _fit_predict_vertex_info(self, entry, inter_idx):
-        '''
-        Method for obtaining interaction vertex information given
-        entry number and interaction ID number.
-
-        Inputs:
-            - entry: Batch number to retrieve example.
-
-            - inter_idx: Interaction ID number.
-
-        If the interaction specified by <inter_idx> does not exist
-        in the sample numbered by <entry>, function will raise a
-        ValueError.
-
-        Returns:
-            - vertex_info: (x,y,z) coordinate of predicted vertex
-        '''
-        vertex_info = predict_vertex(inter_idx, entry,
-                                     self.data_blob['input_data'],
-                                     self.result,
-                                     attaching_threshold=self.attaching_threshold,
-                                     inter_threshold=self.inter_threshold,
-                                     apply_deghosting=False)
-
-        return vertex_info
-
-
-    def get_fragments(self, entry, only_primaries=False,
-                      min_particle_voxel_count=-1,
-                      attaching_threshold=2,
-                      semantic_type=None, verbose=False, true_id=False) -> List[Particle]:
-        '''
-        Method for retriving fragment list for given batch index.
-
-        The output fragments will have its ppn candidates attached as
-        attributes in the form of pandas dataframes (same as _fit_predict_ppn)
-
-        Method also performs startpoint prediction for shower fragments.
-
-        Inputs:
-            - entry: Batch number to retrieve example.
-            - semantic_type (optional): if True, only ppn candiates with the
-            same predicted semantic type will be matched to its corresponding
-            particle.
-            - threshold (float, optional): threshold distance to attach
-            ppn point to particle.
-
-        Returns:
-            - out: List of <Particle> instances (see Particle class definition).
-        '''
-        if min_particle_voxel_count < 0:
-            min_particle_voxel_count = self.min_particle_voxel_count
-
-        point_cloud = self.data_blob['input_data'][entry][:, 1:4]
-        if (self.deghosting):
-            depositions = self.result['input_rescaled'][entry][:, 4]
-        else:
-            depositions = self.data_blob['input_data'][entry][:, 4]
-        fragments = self.result['fragments'][entry]
-        fragments_seg = self.result['fragments_seg'][entry]
-
-        shower_mask = fragments_seg == 0
-        shower_frag_primary = np.argmax(self.result['shower_node_pred'][entry], axis=1)
-
-        if 'shower_node_features' in self.result:
-            shower_node_features = self.result['shower_node_features'][entry]
-        if 'track_node_features' in self.result:
-            track_node_features = self.result['track_node_features'][entry]
-
-        assert len(fragments_seg) == len(fragments)
-
-        temp = []
-
-        if ('inter_group_pred' in self.result) and ('particles' in self.result) and len(fragments) > 0:
-
-            group_labels = self._fit_predict_groups(entry)
-            inter_labels = self._fit_predict_interaction_labels(entry)
-            group_ids = get_cluster_label(group_labels.reshape(-1, 1), fragments, column=0)
-            inter_ids = get_cluster_label(inter_labels.reshape(-1, 1), fragments, column=0)
-
-        else:
-            group_ids = np.ones(len(fragments)).astype(int) * -1
-            inter_ids = np.ones(len(fragments)).astype(int) * -1
-
-        if true_id:
-            true_fragment_labels = self.data_blob['cluster_label'][entry][:, 5]
-
-
-        for i, p in enumerate(fragments):
-            voxels = point_cloud[p]
-            seg_label = fragments_seg[i]
-            part = ParticleFragment(voxels, i, seg_label,
-                            interaction_id=inter_ids[i],
-                            group_id=group_ids[i],
-                            image_id=entry,
-                            voxel_indices=p,
-                            depositions=depositions[p],
-                            is_primary=False,
-                            pid_conf=-1,
-                            alias='Fragment')
-            temp.append(part)
-            if true_id:
-                fid = true_fragment_labels[p]
-                fids, counts = np.unique(fid.astype(int), return_counts=True)
-                part.true_ids = fids
-                part.true_counts = counts
-
-        # Label shower fragments as primaries and attach startpoint
-        shower_counter = 0
-        for p in temp:
-            if p.semantic_type == 0:
-                is_primary = shower_frag_primary[shower_counter]
-                p.is_primary = bool(is_primary)
-                p.startpoint = shower_node_features[shower_counter][19:22]
-                # p.group_id = int(shower_group_pred[shower_counter])
-                shower_counter += 1
-        assert shower_counter == shower_frag_primary.shape[0]
-
-        # Attach endpoint to track fragments
-        track_counter = 0
-        for p in temp:
-            if p.semantic_type == 1:
-                # p.group_id = int(track_group_pred[track_counter])
-                p.startpoint = track_node_features[track_counter][19:22]
-                p.endpoint = track_node_features[track_counter][22:25]
-                track_counter += 1
-        # assert track_counter == track_group_pred.shape[0]
-
-        # Apply fragment voxel cut
-        out = []
-        for p in temp:
-            if p.points.shape[0] < min_particle_voxel_count:
-                continue
-            out.append(p)
-
-        # Check primaries and assign ppn points
-        if only_primaries:
-            out = [p for p in out if p.is_primary]
-
-        if semantic_type is not None:
-            out = [p for p in out if p.semantic_type == semantic_type]
-
-        if len(out) == 0:
-            return out
-
-        ppn_results = self._fit_predict_ppn(entry)
-        match_points_to_particles(ppn_results, out,
-            ppn_distance_threshold=attaching_threshold)
-
-        return out
-
-
-    def get_particles(self, entry, only_primaries=True,
-                      min_particle_voxel_count=-1,
-                      attaching_threshold=2) -> List[Particle]:
-        '''
-        Method for retriving particle list for given batch index.
-
-        The output particles will have its ppn candidates attached as
-        attributes in the form of pandas dataframes (same as _fit_predict_ppn)
-
-        Method also performs endpoint prediction for tracks and startpoint
-        prediction for showers.
-
-        1) If a track has no or only one ppn candidate, the endpoints
-        will be calculated by selecting two voxels that have the largest
-        separation distance. Otherwise, the two ppn candidates with the
-        largest separation from the particle coordinate centroid will be
-        selected.
-
-        2) If a shower has no ppn candidates, <get_shower_startpoint>
-        will raise an Exception. Otherwise it selects the ppn candidate
-        with the closest Hausdorff distance to the particle point cloud
-        (smallest point-to-set distance)
-
-        Inputs:
-            - entry: Batch number to retrieve example.
-            - primaries: If set to True, only retrieve predicted primaries.
-        Returns:
-            - out: List of <Particle> instances (see Particle class definition).
-        '''
-        if min_particle_voxel_count < 0:
-            min_particle_voxel_count = self.min_particle_voxel_count
-
-        point_cloud      = self.data_blob['input_data'][entry][:, 1:4]
-        if (self.deghosting):
-            depositions      = self.result['input_rescaled'][entry][:, 4]
-        else:
-            depositions      = self.data_blob['input_data'][entry][:, 4]
-        particles        = self.result['particles'][entry]
-        # inter_group_pred = self.result['inter_group_pred'][entry]
-        #print(point_cloud.shape, depositions.shape, len(particles))
-        particles_seg    = self.result['particles_seg'][entry]
-
-        type_logits = self.result['node_pred_type'][entry]
-        input_node_features = [None] * type_logits.shape[0]
-        if 'particle_node_features' in self.result:
-            input_node_features = self.result['particle_node_features'][entry]
-        pids = np.argmax(type_logits, axis=1)
-
-        out = []
-        if point_cloud.shape[0] == 0:
-            return out
-        assert len(particles_seg) == len(particles)
-        assert len(pids) == len(particles)
-        assert len(input_node_features) == len(particles)
-        assert point_cloud.shape[0] == depositions.shape[0]
-
-        node_pred_vtx = self.result['node_pred_vtx'][entry]
-
-        assert node_pred_vtx.shape[0] == len(particles)
-
-        if ('inter_group_pred' in self.result) and ('particles' in self.result) and len(particles) > 0:
-
-            assert len(self.result['inter_group_pred'][entry]) == len(particles)
-            inter_labels = self._fit_predict_interaction_labels(entry)
-            inter_ids = get_cluster_label(inter_labels.reshape(-1, 1), particles, column=0)
-
-        else:
-            inter_ids = np.ones(len(particles)).astype(int) * -1
-
-        for i, p in enumerate(particles):
-            voxels = point_cloud[p]
-            if voxels.shape[0] < min_particle_voxel_count:
-                continue
-            seg_label = particles_seg[i]
-            pid = pids[i]
-            if seg_label == 2 or seg_label == 3:
-                pid = 1
-            interaction_id = inter_ids[i]
-            is_primary = bool(np.argmax(node_pred_vtx[i][3:]))
-            part = Particle(voxels, i, seg_label, interaction_id,
-                            pid,
-                            batch_id=entry,
-                            voxel_indices=p,
-                            depositions=depositions[p],
-                            is_primary=is_primary,
-                            pid_conf=softmax(type_logits[i])[pids[i]])
-
-            part._node_features = input_node_features[i]
-            out.append(part)
-
-        if only_primaries:
-            out = [p for p in out if p.is_primary]
-
-        if len(out) == 0:
-            return out
-
-        ppn_results = self._fit_predict_ppn(entry)
-
-        # Get ppn candidates for particle
-        match_points_to_particles(ppn_results, out,
-            ppn_distance_threshold=attaching_threshold)
-
-        # Attach startpoint and endpoint
-        # as done in full chain geometric encoder
-        for p in out:
-            if p.size < min_particle_voxel_count:
-                continue
-            if p.semantic_type == 0:
-                pt = p._node_features[19:22]
-                # Check startpoint is replicated
-                assert(np.sum(
-                    np.abs(pt - p._node_features[22:25])) < 1e-12)
-                p.startpoint = pt
-            elif p.semantic_type == 1:
-                startpoint, endpoint = p._node_features[19:22], p._node_features[22:25]
-                p.startpoint = startpoint
-                p.endpoint = endpoint
-            else:
-                continue
-
-        return out
-
-
-    def get_interactions(self, entry, drop_nonprimary_particles=True) -> List[Interaction]:
-        '''
-        Method for retriving interaction list for given batch index.
-
-        The output particles will have its constituent particles attached as
-        attributes as List[Particle].
-
-        Method also performs vertex prediction for each interaction.
-
-        Parameters
-        ----------
-        entry: int
-            Batch number to retrieve example.
-        drop_nonprimary_particles: bool (optional)
-            If True, all non-primary particles will not be included in
-            the output interactions' .particle attribute.
-
-        Returns:
-            - out: List of <Interaction> instances (see particle.Interaction).
-        '''
-        particles = self.get_particles(entry, only_primaries=drop_nonprimary_particles)
-        out = group_particles_to_interactions_fn(particles)
-        for ia in out:
-            ia.vertex = self._fit_predict_vertex_info(entry, ia.id)
-        return out
-
-
-    def fit_predict_labels(self, entry):
-        '''
-        Predict all labels of a given batch index <entry>.
-
-        We define <labels> to be 1d tensors that annotate voxels.
-        '''
-        pred_seg = self._fit_predict_semantics(entry)
-        pred_fragments = self._fit_predict_fragments(entry)
-        pred_groups = self._fit_predict_groups(entry)
-        pred_interaction_labels = self._fit_predict_interaction_labels(entry)
-        pred_pids = self._fit_predict_pids(entry)
-
-        pred = {
-            'segment': pred_seg,
-            'fragment': pred_fragments,
-            'group': pred_groups,
-            'interaction': pred_interaction_labels,
-            'pdg': pred_pids
-        }
-
-        self._pred = pred
-
-        return pred
-
-
-    def fit_predict(self, **kwargs):
-        '''
-        Predict all samples in a given batch contained in <data_blob>.
-
-        After calling fit_predict, the prediction information can be accessed
-        as follows:
-
-            - self._labels[entry]: labels dict (see fit_predict_labels) for
-            batch id <entry>.
-
-            - self._particles[entry]: list of particles for batch id <entry>.
-
-            - self._interactions[entry]: list of interactions for batch id <entry>.
-        '''
-        labels = []
-        list_particles, list_interactions = [], []
-
-        for entry in range(self.num_images):
-
-            pred_dict = self.fit_predict_labels(entry)
-            labels.append(pred_dict)
-            particles = self.get_particles(entry, **kwargs)
-            interactions = self.get_interactions(entry)
-            list_particles.append(particles)
-            list_interactions.append(interactions)
-
-        self._particles = list_particles
-        self._interactions = list_interactions
-        self._labels = labels
-
-        return labels
-
-
-class FullChainEvaluator(FullChainPredictor):
-    '''
-    Helper class for full chain prediction and evaluation.
-
-    Usage:
-
-        model = Trainer._net.module
-        entry = 0   # batch id
-        predictor = FullChainEvaluator(model, data_blob, res, cfg)
-        pred_seg = predictor.get_true_label(entry, mode='segmentation')
-
-    To avoid confusion between different quantities, the label namings under
-    iotools.schema must be set as follows:
-
-        schema:
-            input_data:
-                - parse_sparse3d_scn
-                - sparse3d_pcluster
-            segment_label:
-                - parse_sparse3d_scn
-                - sparse3d_pcluster_semantics
-            cluster_label:
-                - parse_cluster3d_clean_full
-                #- parse_cluster3d_full
-                - cluster3d_pcluster
-                - particle_pcluster
-                #- particle_mpv
-                - sparse3d_pcluster_semantics
-            particles_label:
-                - parse_particle_points_with_tagging
-                - sparse3d_pcluster
-                - particle_corrected
-            kinematics_label:
-                - parse_cluster3d_kinematics_clean
-                - cluster3d_pcluster
-                - particle_corrected
-                #- particle_mpv
-                - sparse3d_pcluster_semantics
-            particle_graph:
-                - parse_particle_graph_corrected
-                - particle_corrected
-                - cluster3d_pcluster
-            particles_asis:
-                - parse_particle_asis
-                - particle_pcluster
-                - cluster3d_pcluster
-
-
-    Instructions
-    ----------------------------------------------------------------
-
-    The FullChainEvaluator share the same methods as FullChainPredictor,
-    with additional methods to retrieve ground truth information for each
-    abstraction level.
-    '''
-    LABEL_TO_COLUMN = {
-        'segment': -1,
-        'fragment': 5,
-        'group': 6,
-        'interaction': 7,
-        'pdg': 9,
-        'nu': 8
-    }
-
-
-    def __init__(self, data_blob, result, cfg, processor_cfg={}, **kwargs):
-        super(FullChainEvaluator, self).__init__(data_blob, result, cfg, processor_cfg, **kwargs)
-        self.michel_primary_ionization_only = processor_cfg.get('michel_primary_ionization_only', False)
-
-    def get_true_label(self, entry, name, schema='cluster_label'):
-        if name not in self.LABEL_TO_COLUMN:
-            raise KeyError("Invalid label identifier name: {}. "\
-                "Available column names = {}".format(
-                    name, str(list(self.LABEL_TO_COLUMN.keys()))))
-        column_idx = self.LABEL_TO_COLUMN[name]
-        return self.data_blob[schema][entry][:, column_idx]
-
-
-    def get_predicted_label(self, entry, name):
-        pred = self.fit_predict_labels(entry)
-        return pred[name]
-
-
-    def _apply_true_voxel_cut(self, entry):
-
-        labels = self.data_blob['cluster_label_noghost'][entry]
-
-        particle_ids = set(list(np.unique(labels[:, 6]).astype(int)))
-        particles_exclude = []
-
-        for idx, p in enumerate(self.data_blob['particles_asis'][entry]):
-            pid = int(p.id())
-            if pid not in particle_ids:
-                continue
-            is_primary = p.group_id() == p.parent_id()
-            if p.pdg_code() not in TYPE_LABELS:
-                continue
-            mask = labels[:, 6].astype(int) == pid
-            coords = labels[mask][:, 1:4]
-            if coords.shape[0] < self.min_particle_voxel_count:
-                particles_exclude.append(p.id())
-
-        return set(particles_exclude)
-
-
-    def get_true_fragments(self, entry, verbose=False) -> List[TruthParticleFragment]:
-        '''
-        Get list of <TruthParticleFragment> instances for given <entry> batch id.
-        '''
-        # Both are "adapted" labels
-        labels = self.data_blob['cluster_label'][entry]
-        segment_label = self.data_blob['segment_label'][entry][:, -1]
-        if(self.deghosting):
-            rescaled_input_charge = self.result['input_rescaled'][entry][:, 4]
-        else:
-            rescaled_input_charge = self.data_blob['input_data'][entry][:, 4]
-        fragment_ids = set(list(np.unique(labels[:, 5]).astype(int)))
-        fragments = []
-
-        for fid in fragment_ids:
-            mask = labels[:, 5] == fid
-
-            semantic_type, counts = np.unique(labels[:, -1][mask], return_counts=True)
-            if semantic_type.shape[0] > 1:
-                if verbose:
-                    print("Semantic Type of Fragment {} is not "\
-                        "unique: {}, {}".format(fid,
-                                                str(semantic_type),
-                                                str(counts)))
-                perm = counts.argmax()
-                semantic_type = semantic_type[perm]
-            else:
-                semantic_type = semantic_type[0]
-
-            points = labels[mask][:, 1:4]
-            size = points.shape[0]
-            depositions = rescaled_input_charge[mask]
-            depositions_MeV = labels[mask][:, 4]
-            voxel_indices = np.where(mask)[0]
-
-            group_id, counts = np.unique(labels[:, 6][mask].astype(int), return_counts=True)
-            if group_id.shape[0] > 1:
-                if verbose:
-                    print("Group ID of Fragment {} is not "\
-                        "unique: {}, {}".format(fid,
-                                                str(group_id),
-                                                str(counts)))
-                perm = counts.argmax()
-                group_id = group_id[perm]
-            else:
-                group_id = group_id[0]
-
-            interaction_id, counts = np.unique(labels[:, 7][mask].astype(int), return_counts=True)
-            if interaction_id.shape[0] > 1:
-                if verbose:
-                    print("Interaction ID of Fragment {} is not "\
-                        "unique: {}, {}".format(fid,
-                                                str(interaction_id),
-                                                str(counts)))
-                perm = counts.argmax()
-                interaction_id = interaction_id[perm]
-            else:
-                interaction_id = interaction_id[0]
-
-
-            is_primary, counts = np.unique(labels[:, -2][mask].astype(bool), return_counts=True)
-            if is_primary.shape[0] > 1:
-                if verbose:
-                    print("Primary label of Fragment {} is not "\
-                        "unique: {}, {}".format(fid,
-                                                str(is_primary),
-                                                str(counts)))
-                perm = counts.argmax()
-                is_primary = is_primary[perm]
-            else:
-                is_primary = is_primary[0]
-
-            part = TruthParticleFragment(points, fid, semantic_type,
-                            interaction_id=interaction_id,
-                            group_id=group_id,
-                            image_id=entry,
-                            voxel_indices=voxel_indices,
-                            depositions=depositions,
-                            depositions_MeV=depositions_MeV,
-                            is_primary=is_primary,
-                            alias='Fragment')
-
-            fragments.append(part)
-
-        return fragments
-
-
-    def get_true_particles(self, entry, only_primaries=True,
-                           verbose=False) -> List[TruthParticle]:
-        '''
-        Get list of <TruthParticle> instances for given <entry> batch id.
-
-        The method will return particles only if its id number appears in
-        the group_id column of cluster_label.
-
-        Each TruthParticle will contain the following information (attributes):
-
-            points: N x 3 coordinate array for particle's full image.
-            id: group_id
-            semantic_type: true semantic type
-            interaction_id: true interaction id
-            pid: PDG type (photons: 0, electrons: 1, ...)
-            fragments: list of integers corresponding to constituent fragment
-                id number
-            p: true momentum vector
-        '''
-        labels = self.data_blob['cluster_label'][entry]
-        if self.deghosting:
-            labels_noghost = self.data_blob['cluster_label_noghost'][entry]
-        segment_label = self.data_blob['segment_label'][entry][:, -1]
-        particle_ids = set(list(np.unique(labels[:, 6]).astype(int)))
-        if (self.deghosting):
-            rescaled_input_charge = self.result['input_rescaled'][entry][:, 4]
-        else:
-            rescaled_input_charge = self.data_blob['input_data'][entry][:, 4]
-
-        particles = []
-        exclude_ids = set([])
-
-        for idx, p in enumerate(self.data_blob['particles_asis'][entry]):
-            pid = int(p.id())
-            # 1. Check if current pid is one of the existing group ids
-            if pid not in particle_ids:
-                # print("PID {} not in particle_ids".format(pid))
-                continue
-            is_primary = p.group_id() == p.parent_id()
-            if p.pdg_code() not in TYPE_LABELS:
-                # print("PID {} not in TYPE LABELS".format(pid))
-                continue
-            # For deghosting inputs, perform voxel cut with true nonghost coords.
-            if self.deghosting:
-                exclude_ids = self._apply_true_voxel_cut(entry)
-                if pid in exclude_ids:
-                    # Skip this particle if its below the voxel minimum requirement
-                    # print("PID {} was excluded from the list of particles due"\
-                    #     " to true nonghost voxel cut. Exclude IDS = {}".format(
-                    #         p.id(), str(exclude_ids)
-                    #     ))
-                    continue
-
-            pdg = TYPE_LABELS[p.pdg_code()]
-            mask = labels[:, 6].astype(int) == pid
-            if self.deghosting:
-                mask_noghost = labels_noghost[:, 6].astype(int) == pid
-            # If particle is Michel electron, we have the option to
-            # only consider the primary ionization.
-            # Semantic labels only label the primary ionization as Michel.
-            # Cluster labels will have the entire Michel together.
-            if self.michel_primary_ionization_only and 2 in labels[mask][:, -1].astype(int):
-                mask = mask & (labels[:, -1].astype(int) == 2)
-                if self.deghosting:
-                    mask_noghost = mask_noghost & (labels_noghost[:, -1].astype(int) == 2)
-
-            # Check semantics
-            semantic_type, sem_counts = np.unique(
-                labels[mask][:, -1].astype(int), return_counts=True)
-
-            if semantic_type.shape[0] > 1:
-                if verbose:
-                    print("Semantic Type of Particle {} is not "\
-                        "unique: {}, {}".format(pid,
-                                                str(semantic_type),
-                                                str(sem_counts)))
-                perm = sem_counts.argmax()
-                semantic_type = semantic_type[perm]
-            else:
-                semantic_type = semantic_type[0]
-
-
-
-            coords = self.data_blob['input_data'][entry][mask][:, 1:4]
-
-            interaction_id, int_counts = np.unique(labels[mask][:, 7].astype(int),
-                                                   return_counts=True)
-            if interaction_id.shape[0] > 1:
-                if verbose:
-                    print("Interaction ID of Particle {} is not "\
-                        "unique: {}".format(pid, str(interaction_id)))
-                perm = int_counts.argmax()
-                interaction_id = interaction_id[perm]
-            else:
-                interaction_id = interaction_id[0]
-
-            nu_id, nu_counts = np.unique(labels[mask][:, 8].astype(int),
-                                         return_counts=True)
-            if nu_id.shape[0] > 1:
-                if verbose:
-                    print("Neutrino ID of Particle {} is not "\
-                        "unique: {}".format(pid, str(nu_id)))
-                perm = nu_counts.argmax()
-                nu_id = nu_id[perm]
-            else:
-                nu_id = nu_id[0]
-
-            fragments = np.unique(labels[mask][:, 5].astype(int))
-            depositions_MeV = labels[mask][:, 4]
-            depositions = rescaled_input_charge[mask] # Will be in ADC
-            coords_noghost, depositions_noghost = None, None
-            if self.deghosting:
-                coords_noghost = labels_noghost[mask_noghost][:, 1:4]
-                depositions_noghost = labels_noghost[mask_noghost][:, 4].squeeze()
-
-            particle = TruthParticle(coords, pid,
-                semantic_type, interaction_id, pdg,
-                particle_asis=p,
-                batch_id=entry,
-                depositions=depositions,
-                is_primary=is_primary,
-                coords_noghost=coords_noghost,
-                depositions_noghost=depositions_noghost,
-                depositions_MeV=depositions_MeV)
-
-            particle.p = np.array([p.px(), p.py(), p.pz()])
-            particle.fragments = fragments
-            particle.particle_asis = p
-            particle.nu_id = nu_id
-            particle.voxel_indices = np.where(mask)[0]
-
-            particle.startpoint = np.array([p.first_step().x(),
-                                            p.first_step().y(),
-                                            p.first_step().z()])
-
-            if semantic_type == 1:
-                particle.endpoint = np.array([p.last_step().x(),
-                                              p.last_step().y(),
-                                              p.last_step().z()])
-
-            if particle.voxel_indices.shape[0] >= self.min_particle_voxel_count:
-                particles.append(particle)
-
-        if only_primaries:
-            particles = [p for p in particles if p.is_primary]
-
-        return particles
-
-
-    def get_true_interactions(self, entry, drop_nonprimary_particles=True,
-                              min_particle_voxel_count=-1) -> List[Interaction]:
-        if min_particle_voxel_count < 0:
-            min_particle_voxel_count = self.min_particle_voxel_count
-
-        true_particles = self.get_true_particles(entry, only_primaries=drop_nonprimary_particles)
-        out = group_particles_to_interactions_fn(true_particles,
-                                                 get_nu_id=True, mode='truth')
-        vertices = self.get_true_vertices(entry)
-        for ia in out:
-            ia.vertex = vertices[ia.id]
-        return out
-
-
-    def get_true_vertices(self, entry):
-        inter_idxs = np.unique(
-            self.data_blob['cluster_label'][entry][:, 7].astype(int))
-        out = {}
-        for inter_idx in inter_idxs:
-            if inter_idx < 0:
-                continue
-            vtx = get_vertex(self.data_blob['kinematics_label'],
-                            self.data_blob['cluster_label'],
-                            data_idx=entry,
-                            inter_idx=inter_idx)
-            out[inter_idx] = vtx
-        return out
-
-
-    def match_particles(self, entry,
-                        only_primaries=False,
-                        mode='pred_to_true', **kwargs):
-        '''
-        Returns (<Particle>, None) if no match was found
-        '''
-        if mode == 'pred_to_true':
-            # Match each pred to one in true
-            particles_from = self.get_particles(entry, only_primaries=only_primaries)
-            particles_to = self.get_true_particles(entry, only_primaries=only_primaries)
-        elif mode == 'true_to_pred':
-            # Match each true to one in pred
-            particles_to = self.get_particles(entry, only_primaries=only_primaries)
-            particles_from = self.get_true_particles(entry, only_primaries=only_primaries)
-        else:
-            raise ValueError("Mode {} is not valid. For matching each"\
-                " prediction to truth, use 'pred_to_true' (and vice versa).".format(mode))
-        matched_pairs, _, _ = match_particles_fn(particles_from, particles_to,
-                                                min_overlap=self.min_overlap_count,
-                                                overlap_mode=self.overlap_mode,
-                                                **kwargs)
-        return matched_pairs
-
-
-    def match_interactions(self, entry, mode='pred_to_true',
-                           drop_nonprimary_particles=True,
-                           match_particles=True,
-                           return_counts=False, **kwargs):
-        if mode == 'pred_to_true':
-            ints_from = self.get_interactions(entry, drop_nonprimary_particles=drop_nonprimary_particles)
-            ints_to = self.get_true_interactions(entry, drop_nonprimary_particles=drop_nonprimary_particles)
-        elif mode == 'true_to_pred':
-            ints_to = self.get_interactions(entry, drop_nonprimary_particles=drop_nonprimary_particles)
-            ints_from = self.get_true_interactions(entry, drop_nonprimary_particles=drop_nonprimary_particles)
-        else:
-            raise ValueError("Mode {} is not valid. For matching each"\
-                " prediction to truth, use 'pred_to_true' (and vice versa).".format(mode))
-
-        matched_interactions, _, counts = match_interactions_fn(ints_from, ints_to,
-                                                                min_overlap=self.min_overlap_count,
-                                                                **kwargs)
-
-        if match_particles:
-            for interactions in matched_interactions:
-                domain, codomain = interactions
-                if codomain is None:
-                    domain_particles, codomain_particles = domain.particles, []
-                else:
-                    domain_particles, codomain_particles = domain.particles, codomain.particles
-                    # continue
-                matched_particles, _, _ = match_particles_fn(domain_particles, codomain_particles,
-                                                            min_overlap=self.min_overlap_count,
-                                                            overlap_mode=self.overlap_mode)
-
-        if return_counts:
-            return matched_interactions, counts
-        else:
-            return matched_interactions
-=======
 from .evaluator import FullChainEvaluator
 from .predictor import FullChainPredictor
->>>>>>> fe098d31

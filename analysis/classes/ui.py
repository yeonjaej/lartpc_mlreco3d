--- conflicted
+++ resolved
@@ -1,11 +1,6 @@
 from typing import Callable, Tuple, List
 import numpy as np
-<<<<<<< HEAD
 import os
-=======
-import pandas as pd
-import os, sys
->>>>>>> 86d3ae75
 import time
 
 from mlreco.utils.cluster.cluster_graph_constructor import ClusterGraphConstructor
@@ -954,11 +949,7 @@
 
 
     def get_interactions(self, entry, drop_nonprimary_particles=True, volume=None,
-<<<<<<< HEAD
                          compute_vertex=True, vertex_mode=None) -> List[Interaction]:
-=======
-                        compute_vertex=True) -> List[Interaction]:
->>>>>>> 86d3ae75
         '''
         Method for retriving interaction list for given batch index.
 
@@ -1000,14 +991,10 @@
             out = group_particles_to_interactions_fn(particles)
             for ia in out:
                 if compute_vertex:
-<<<<<<< HEAD
                     ia.vertex = estimate_vertex(ia.particles, 
                         use_primaries=True, 
                         mode=vertex_mode,
                         prune_candidates=self.prune_vertex)
-=======
-                    ia.vertex = self._fit_predict_vertex_info(e, ia.id)
->>>>>>> 86d3ae75
                 ia.volume = volume
             out_interaction_list.extend(out)
 
@@ -1594,10 +1581,7 @@
                            return_counts=False,
                            volume=None,
                            compute_vertex=True,
-<<<<<<< HEAD
                            vertex_mode='all',
-=======
->>>>>>> 86d3ae75
                            **kwargs):
         """
         Parameters
@@ -1622,7 +1606,6 @@
         for e in entries:
             volume = e % self._num_volumes if self.vb is not None else volume
             if mode == 'pred_to_true':
-<<<<<<< HEAD
                 ints_from = self.get_interactions(entry, 
                                                   drop_nonprimary_particles=drop_nonprimary_particles, 
                                                   volume=volume, 
@@ -1642,13 +1625,6 @@
                                                        drop_nonprimary_particles=drop_nonprimary_particles, 
                                                        volume=volume, 
                                                        compute_vertex=compute_vertex)
-=======
-                ints_from = self.get_interactions(entry, drop_nonprimary_particles=drop_nonprimary_particles, volume=volume, compute_vertex=compute_vertex)
-                ints_to = self.get_true_interactions(entry, drop_nonprimary_particles=drop_nonprimary_particles, volume=volume, compute_vertex=compute_vertex)
-            elif mode == 'true_to_pred':
-                ints_to = self.get_interactions(entry, drop_nonprimary_particles=drop_nonprimary_particles, volume=volume, compute_vertex=compute_vertex)
-                ints_from = self.get_true_interactions(entry, drop_nonprimary_particles=drop_nonprimary_particles, volume=volume, compute_vertex=compute_vertex)
->>>>>>> 86d3ae75
             else:
                 raise ValueError("Mode {} is not valid. For matching each"\
                     " prediction to truth, use 'pred_to_true' (and vice versa).".format(mode))

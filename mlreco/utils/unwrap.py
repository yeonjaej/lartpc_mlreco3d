--- conflicted
+++ resolved
@@ -60,8 +60,6 @@
     return unwrap_scn(data_blob, outputs, 0, avoid_keys)
 
 
-<<<<<<< HEAD
-=======
 
 def unwrap_mink(data_blob, outputs, batch_id_col, avoid_keys):
     """
@@ -73,7 +71,6 @@
     pass
 
 
->>>>>>> 0e2da638
 def unwrap_scn(data_blob, outputs, batch_id_col, avoid_keys):
     """
     Break down the data_blob and outputs dictionary into events
@@ -127,10 +124,7 @@
     for target in target_array_keys:
         data = data_blob[target]
         for d in data:
-<<<<<<< HEAD
-=======
             # print(target, d, d.shape)
->>>>>>> 0e2da638
             # check if batch map is available, and create if not
             if not d.shape[0] in unwrap_map:
                 batch_map = {}
@@ -185,10 +179,7 @@
     if target_array_keys is not None:
         target_array_keys.sort(reverse=True)
     #print(target_array_keys)
-<<<<<<< HEAD
-=======
     # print(unwrap_map)
->>>>>>> 0e2da638
     for target in target_array_keys:
         data = outputs[target]
         for d in data:
@@ -198,17 +189,12 @@
                 batch_id_loc = batch_id_col if d.shape[1] > batch_id_col else -1
                 batch_idx = np.unique(d[:,batch_id_loc])
                 # ensure these are integer values
-<<<<<<< HEAD
                 if target == 'points':
                     print(target)
                     print(d)
                     print("--------------Batch IDX----------------")
                     print(batch_idx)
                     assert False
-=======
-                # print(d)
-                # print(batch_idx)
->>>>>>> 0e2da638
                 assert(len(batch_idx) == len(np.unique(batch_idx.astype(np.int32))))
                 for b in batch_idx:
                     batch_map[b] = d[:,batch_id_loc] == b

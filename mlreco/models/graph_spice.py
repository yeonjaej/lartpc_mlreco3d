--- conflicted
+++ resolved
@@ -93,12 +93,6 @@
         res['coordinates'] = [coordinates]
         res['batch_indices'] = [batch_indices]
 
-<<<<<<< HEAD
-        # print(res.keys())
-        # print(res['features'])
-
-=======
->>>>>>> 0b89f7fc
         if self.use_raw_features:
             res['hypergraph_features'] = res['features']
 

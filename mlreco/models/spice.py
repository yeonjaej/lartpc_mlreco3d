import torch
import torch.nn as nn

from mlreco.models.layers.cluster_cnn.embeddings import SPICE
from mlreco.models.layers.cluster_cnn import spice_loss_construct

class MinkSPICE(SPICE):

    MODULES = ['network_base', 'uresnet_encoder', 'embedding_decoder', 'seediness_decoder']

    def __init__(self, cfg):
        super(MinkSPICE, self).__init__(cfg)

<<<<<<< HEAD
        # print('Total Number of Trainable Parameters = {}'.format(
        #             sum(p.numel() for p in self.parameters() if p.requires_grad)))
=======
        #print('Total Number of Trainable Parameters = {}'.format(
        #            sum(p.numel() for p in self.parameters() if p.requires_grad)))
        #print(self)

>>>>>>> 2cdd3663

class SPICELoss(nn.Module):
    '''
    Loss function for Proposal-Free Mask Generators.
    '''
    def __init__(self, cfg, name='spice_loss'):
        super(SPICELoss, self).__init__()

        self.model_config = cfg.get('spice', {})
        self.skip_classes = self.model_config.get('skip_classes', [2, 3, 4])

        self.loss_config = cfg.get(name, {})
        self.loss_func_name = self.loss_config.get('name', 'se_lovasz_inter')
        self.loss_func = spice_loss_construct(self.loss_func_name)
        self.loss_func = self.loss_func(cfg)
        #print(self.loss_func)

    def class_mask(self, cluster_label):
        '''
        Filter classes according to segmentation label.
        '''
        mask = torch.ones(len(cluster_label), dtype=bool, device=cluster_label.device)
        for c in self.skip_classes:
            mask &= cluster_label[:,-1] != c

        return mask

    def forward(self, result, cluster_label):
        mask = self.class_mask(cluster_label[0])
        segment_label = [cluster_label[0][mask][:, [0, 1, 2, 3, -1]]]
        group_label = [cluster_label[0][mask][:, [0, 1, 2, 3, 5]]]
        return self.loss_func(result, segment_label, group_label)<|MERGE_RESOLUTION|>--- conflicted
+++ resolved
@@ -11,15 +11,10 @@
     def __init__(self, cfg):
         super(MinkSPICE, self).__init__(cfg)
 
-<<<<<<< HEAD
-        # print('Total Number of Trainable Parameters = {}'.format(
-        #             sum(p.numel() for p in self.parameters() if p.requires_grad)))
-=======
         #print('Total Number of Trainable Parameters = {}'.format(
         #            sum(p.numel() for p in self.parameters() if p.requires_grad)))
         #print(self)
 
->>>>>>> 2cdd3663
 
 class SPICELoss(nn.Module):
     '''

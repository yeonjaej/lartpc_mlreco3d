# CNN feature extractor for Cluster GNN
import torch
import torch.nn as nn
from mlreco.models.layers.cnn_encoder import EncoderModel, ResidualEncoder

class ClustCNNNodeEncoder(torch.nn.Module):
    """
    Uses a CNN to produce node features for cluster GNN

    """
    def __init__(self, model_config):
        super(ClustCNNNodeEncoder, self).__init__()

        # Initialize the CNN
        self.encoder = EncoderModel(model_config['cnn_encoder'])

    def forward(self, data, clusts):

        # Use cluster ID as a batch ID, pass through CNN
        device = data.device
        cnn_data = torch.empty((0,5), device=device, dtype=torch.float)
        for i, c in enumerate(clusts):
            cnn_data = torch.cat((cnn_data, data[c,:5].float()))
            cnn_data[-len(c):,3] = i*torch.ones(len(c)).to(device)

        return self.encoder(cnn_data)


class ClustCNNNodeEncoder2(nn.Module):
    """
    Uses a CNN to produce node features for cluster GNN

    """
    def __init__(self, model_config):
        super(ClustCNNNodeEncoder2, self).__init__()

        # Initialize the CNN
<<<<<<< HEAD
        print(model_config['cnn_encoder'])
        self.encoder = ResidualEncoder(model_config['cnn_encoder'])
=======
        self.encoder = ResidualEncoder(model_config)
>>>>>>> 76056153

    def forward(self, data, clusts):

        # Use cluster ID as a batch ID, pass through CNN
        device = data.device
        cnn_data = torch.empty((0,5), device=device, dtype=torch.float)
        for i, c in enumerate(clusts):
            cnn_data = torch.cat((cnn_data, data[c,:5].float()))
            cnn_data[-len(c):,3] = i*torch.ones(len(c)).to(device)
        return self.encoder(cnn_data)


class ClustCNNEdgeEncoder(torch.nn.Module):
    """
    Uses a CNN to produce edge features for cluster GNN

    """
    def __init__(self, model_config):
        super(ClustCNNEdgeEncoder, self).__init__()

        # Initialize the CNN
        self.encoder = EncoderModel(model_config['cnn_encoder'])

    def forward(self, data, clusts, edge_index):

        # Check if the graph is undirected, select the relevant part of the edge index
        half_idx = int(edge_index.shape[1]/2)
        undirected = not edge_index.shape[1] or (not edge_index.shape[1]%2 and [edge_index[1,0], edge_index[0,0]] == edge_index[:,half_idx].tolist())
        if undirected: edge_index = edge_index[:,:half_idx]

        # Use edge ID as a batch ID, pass through CNN
        device = data.device
        cnn_data = torch.empty((0, 5), device=device, dtype=torch.float)
        for i, e in enumerate(edge_index.T):
            ci, cj = clusts[e[0]], clusts[e[1]]
            cnn_data = torch.cat((cnn_data, data[ci,:5].float()))
            cnn_data = torch.cat((cnn_data, data[cj,:5].float()))
            cnn_data[-len(ci)-len(cj):,3] = i*torch.ones(len(ci)+len(cj)).to(device)

        feats = self.encoder(cnn_data)

        # If the graph is undirected, duplicate features
        if undirected:
            feats = torch.cat([feats,feats])

        return feats


class ClustCNNEdgeEncoder2(nn.Module):
    """
    Uses a CNN to produce node features for cluster GNN

    """
    def __init__(self, model_config):
        super(ClustCNNEdgeEncoder2, self).__init__()
        print(model_config)
        # Initialize the CNN
        self.encoder = ResidualEncoder(model_config['cnn_encoder'])

    def forward(self, data, clusts, edge_index):

        # Check if the graph is undirected, select the relevant part of the edge index
        half_idx = int(edge_index.shape[1]/2)
        undirected = not edge_index.shape[1] or (not edge_index.shape[1]%2 and [edge_index[1,0], edge_index[0,0]] == edge_index[:,half_idx].tolist())
        if undirected: edge_index = edge_index[:,:half_idx]

        # Use edge ID as a batch ID, pass through CNN
        device = data.device
        cnn_data = torch.empty((0, 5), device=device, dtype=torch.float)
        for i, e in enumerate(edge_index.T):
            ci, cj = clusts[e[0]], clusts[e[1]]
            cnn_data = torch.cat((cnn_data, data[ci,:5].float()))
            cnn_data = torch.cat((cnn_data, data[cj,:5].float()))
            cnn_data[-len(ci)-len(cj):,3] = i*torch.ones(len(ci)+len(cj)).to(device)

        feats = self.encoder(cnn_data)

        # If the graph is undirected, duplicate features
        if undirected:
            feats = torch.cat([feats,feats])

        return feats


class ClustCNNEdgeEncoder2(nn.Module):
    """
    Uses a CNN to produce node features for cluster GNN

    """
    def __init__(self, model_config):
        super(ClustCNNEdgeEncoder2, self).__init__()
        print(model_config)
        # Initialize the CNN
        self.encoder = ResidualEncoder(model_config)

    def forward(self, data, clusts, edge_index):

        # Check if the graph is undirected, select the relevant part of the edge index
        half_idx = int(edge_index.shape[1]/2)
        undirected = not edge_index.shape[1] or (not edge_index.shape[1]%2 and [edge_index[1,0], edge_index[0,0]] == edge_index[:,half_idx].tolist())
        if undirected: edge_index = edge_index[:,:half_idx]

        # Use edge ID as a batch ID, pass through CNN
        device = data.device
        cnn_data = torch.empty((0, 5), device=device, dtype=torch.float)
        for i, e in enumerate(edge_index.T):
            ci, cj = clusts[e[0]], clusts[e[1]]
            cnn_data = torch.cat((cnn_data, data[ci,:5].float()))
            cnn_data = torch.cat((cnn_data, data[cj,:5].float()))
            cnn_data[-len(ci)-len(cj):,3] = i*torch.ones(len(ci)+len(cj)).to(device)

        feats = self.encoder(cnn_data)

        # If the graph is undirected, duplicate features
        if undirected:
            feats = torch.cat([feats,feats])

        return feats<|MERGE_RESOLUTION|>--- conflicted
+++ resolved
@@ -35,12 +35,8 @@
         super(ClustCNNNodeEncoder2, self).__init__()
 
         # Initialize the CNN
-<<<<<<< HEAD
-        print(model_config['cnn_encoder'])
-        self.encoder = ResidualEncoder(model_config['cnn_encoder'])
-=======
+        print(model_config)
         self.encoder = ResidualEncoder(model_config)
->>>>>>> 76056153
 
     def forward(self, data, clusts):
 
@@ -63,42 +59,6 @@
 
         # Initialize the CNN
         self.encoder = EncoderModel(model_config['cnn_encoder'])
-
-    def forward(self, data, clusts, edge_index):
-
-        # Check if the graph is undirected, select the relevant part of the edge index
-        half_idx = int(edge_index.shape[1]/2)
-        undirected = not edge_index.shape[1] or (not edge_index.shape[1]%2 and [edge_index[1,0], edge_index[0,0]] == edge_index[:,half_idx].tolist())
-        if undirected: edge_index = edge_index[:,:half_idx]
-
-        # Use edge ID as a batch ID, pass through CNN
-        device = data.device
-        cnn_data = torch.empty((0, 5), device=device, dtype=torch.float)
-        for i, e in enumerate(edge_index.T):
-            ci, cj = clusts[e[0]], clusts[e[1]]
-            cnn_data = torch.cat((cnn_data, data[ci,:5].float()))
-            cnn_data = torch.cat((cnn_data, data[cj,:5].float()))
-            cnn_data[-len(ci)-len(cj):,3] = i*torch.ones(len(ci)+len(cj)).to(device)
-
-        feats = self.encoder(cnn_data)
-
-        # If the graph is undirected, duplicate features
-        if undirected:
-            feats = torch.cat([feats,feats])
-
-        return feats
-
-
-class ClustCNNEdgeEncoder2(nn.Module):
-    """
-    Uses a CNN to produce node features for cluster GNN
-
-    """
-    def __init__(self, model_config):
-        super(ClustCNNEdgeEncoder2, self).__init__()
-        print(model_config)
-        # Initialize the CNN
-        self.encoder = ResidualEncoder(model_config['cnn_encoder'])
 
     def forward(self, data, clusts, edge_index):
 

from __future__ import absolute_import
from __future__ import division
from __future__ import print_function

import torch
import numpy as np

from mlreco.models.uresnet_lonely import UResNet, SegmentationLoss
from mlreco.models.ppn import PPN, PPNLoss
from mlreco.models.clustercnn_se import ClusterCNN, ClusteringLoss
from mlreco.models.grappa import GNN, GNNLoss

from mlreco.models.layers.dbscan import DBSCANFragmenter
from mlreco.models.layers.cnn_encoder import ResidualEncoder
<<<<<<< HEAD
=======
from mlreco.utils.gnn.cluster import get_cluster_label, get_cluster_batch


class CosmicLoss(torch.nn.modules.loss._Loss):
    def __init__(self, cfg):
        super(CosmicLoss, self).__init__()

    def forward(self, out, label_clustering):
        """
        Simple cross-entropy loss for ResidualEncoder output on nu vs cosmic discrimination.
        """
        device = out['inter_cosmic_pred'][0][0].device
        nu_loss, total_acc = 0., 0.
        nu_acc, cosmic_acc = 0., 0.
        n_interactions, n_nu, n_cosmic = 0, 0, 0
        for i in range(len(label_clustering)):
            for b in range(len(label_clustering[i][:, 3].unique())):
                batch_mask = label_clustering[i][:, 3] == b
                nu_label = get_cluster_label(label_clustering[i][batch_mask], out['interactions'][i][b], column=8)
                nu_label = torch.tensor(nu_label, requires_grad=False, device=device).view(-1)
                nu_label = (nu_label > -1).long()
                nu_count = (nu_label == 1).sum().float()
                interaction_count = float(len(nu_label))
                #w = torch.tensor([nu_count / float(len(nu_label)) + 0.01, 1 - nu_count / float(len(nu_label)) - 0.01], device=device)
                #print("Weight: ", w)
                if nu_count < interaction_count:
                    nu_loss += interaction_count / (interaction_count - nu_count) * torch.nn.functional.cross_entropy(out['inter_cosmic_pred'][i][b][nu_label != 1], nu_label[nu_label != 1])
                if nu_count > 0:
                    nu_loss += interaction_count / nu_count * torch.nn.functional.cross_entropy(out['inter_cosmic_pred'][i][b][nu_label == 1], nu_label[nu_label == 1])

                total_acc += (out['inter_cosmic_pred'][i][b].argmax(dim=1) == nu_label).sum().float()
                nu_acc += (out['inter_cosmic_pred'][i][b].argmax(dim=1) == nu_label)[nu_label == 1].sum().float()
                cosmic_acc += (out['inter_cosmic_pred'][i][b].argmax(dim=1) == nu_label)[nu_label == 0].sum().float()

                n_interactions += len(nu_label)
                n_nu += (nu_label == 1).sum().float()
                n_cosmic += (nu_label == 0).sum().float()

        return {
            'loss': nu_loss/n_interactions,
            'accuracy': total_acc/n_interactions,
            'cosmic_acc': cosmic_acc/n_cosmic,
            'nu_acc': nu_acc/n_nu
        }

def setup_chain_cfg(self, cfg):
    """
    Prepare both GhostChain2 and GhostChain2Loss
    Make sure config is logically sound with some basic checks
    """
    chain_cfg = cfg['chain']
    self.enable_ghost      = chain_cfg.get('enable_ghost', False)
    self.verbose           = chain_cfg.get('verbose', False)
    self.enable_uresnet    = chain_cfg.get('enable_uresnet', True)
    self.enable_ppn        = chain_cfg.get('enable_ppn', True)
    self.enable_cnn_clust  = chain_cfg.get('enable_cnn_clust', False)
    self.enable_gnn_shower = chain_cfg.get('enable_gnn_shower', False)
    self.enable_gnn_tracks = chain_cfg.get('enable_gnn_tracks', False)
    self.enable_gnn_particle = chain_cfg.get('enable_gnn_particle', False)
    self.enable_gnn_int    = chain_cfg.get('enable_gnn_int', False)
    self.enable_kinematics = chain_cfg.get('enable_kinematics', False)
    self.enable_cosmic = chain_cfg.get('enable_cosmic', False)

    # whether to use CNN clustering or "dumb" DBSCAN clustering
    #self.use_dbscan_clust  = chain_cfg.get('use_dbscan_clust', False)
    # Whether to use PPN shower start information (GNN shower clustering step only)
    self.use_ppn_in_gnn    = chain_cfg.get('use_ppn_in_gnn', False)

    # Enforce basic logical order
    assert self.enable_uresnet or (self.enable_uresnet and self.enable_ppn) \
        or (self.enable_uresnet and self.enable_cnn_clust) \
        or (self.enable_uresnet and self.enable_gnn_shower) \
        or (self.enable_uresnet and self.enable_cnn_clust and self.enable_gnn_tracks) \
        or (self.enable_uresnet and self.enable_ppn and self.enable_gnn_shower and self.enable_gnn_int) \
        or (self.enable_uresnet and self.enable_kinematics) \
        or (self.enable_uresnet and self.enable_ppn and self.enable_gnn_shower and self.enable_gnn_int and self.enable_cosmic) \
        or (self.enable_uresnet and self.enable_gnn_particle)
    assert (not self.use_ppn_in_gnn) or self.enable_ppn
    if self.enable_gnn_particle and (self.enable_gnn_shower or self.enable_gnn_tracks):
        raise Exception("The option `enable_gnn_particle` should not be used simultaneously with `enable_gnn_shower` nor `enable_gnn_tracks`.")
    #assert self.use_dbscan_clust ^ self.enable_cnn_clust

    # Make sure the deghosting config is consistent
    if self.enable_ghost:
        assert cfg['uresnet_ppn']['uresnet_lonely']['ghost']
        if self.enable_ppn:
            assert cfg['uresnet_ppn']['ppn']['downsample_ghost']

    self.enable_dbscan = self.enable_gnn_shower or self.enable_gnn_tracks or self.enable_gnn_particle or self.enable_gnn_int or self.enable_kinematics or self.enable_cosmic
>>>>>>> 32688048

from mlreco.utils.deghosting import adapt_labels
from mlreco.utils.dense_cluster import fit_predict, gaussian_kernel_cuda
from mlreco.utils.gnn.evaluation import node_assignment_score, primary_assignment
from mlreco.utils.gnn.cluster import cluster_direction, get_cluster_label, get_cluster_batch, form_clusters

class GhostChain(torch.nn.Module):
    """
    Modular, End-to-end LArTPC Reconstruction Chain:
    - Deghosting for 3D tomographic reconstruction artifiact removal
    - UResNet for voxel-wise semantic segmentation
    - PPN for point proposal
    - DBSCAN/PILOT/SPICE for dense particle clustering
    - GrapPA for particle aggregation and identification
    - CNN for interaction classification
    """
    MODULES = ['grappa_shower', 'grappa_track', 'grappa_inter',
               'grappa_shower_loss', 'grappa_track_loss', 'grappa_inter_loss',
               'full_chain_loss', 'spice', 'spice_loss',
               'fragment_clustering',  'chain', 'dbscan_frag',
               ('uresnet_ppn', ['uresnet_lonely', 'ppn'])]

    def __init__(self, cfg):
        super(GhostChain, self).__init__()

        # Configure the chain first
        setup_chain_cfg(self, cfg)

        # Initialize the UResNet+PPN modules
        if self.enable_uresnet:
            self.uresnet_lonely = UResNet(cfg['uresnet_ppn'])
            self.input_features = cfg['uresnet_ppn']['uresnet_lonely'].get('features', 1)

        if self.enable_ppn:
            self.ppn            = PPN(cfg['uresnet_ppn'])

        # Initialize the dense clustering modules
        self.cluster_classes = []
        if self.enable_cnn_clust:
            self.spatial_embeddings    = ClusterCNN(cfg['spice'])
            # Fragment formation parameters
            self.frag_cfg     = cfg['spice']['fragment_clustering']
            self.s_thresholds = self.frag_cfg.get('s_thresholds', [0.0, 0.0, 0.0, 0.0])
            self.p_thresholds = self.frag_cfg.get('p_thresholds', [0.5, 0.5, 0.5, 0.5])
            self.cluster_all  = self.frag_cfg.get('cluster_all', True)
            self.cluster_classes = self.frag_cfg.get('cluster_classes', [])
            self.min_frag_size = self.frag_cfg.get('min_frag_size', 10)
            self.spice_min_voxels = self.frag_cfg.get('min_voxels', 2)

        num_classes = cfg['uresnet_ppn']['uresnet_lonely'].get('num_classes', 5)
        for s in self.cluster_classes:
            assert s < num_classes

        # If enabled, DBSCAN fragmenter clusters whatever classes the CNN clustering does not
        if self.enable_dbscan:
            self.dbscan_frag = DBSCANFragmenter(cfg, cluster_classes=[s for s in range(num_classes) if (s not in self.cluster_classes)])
<<<<<<< HEAD
=======
            #self.dbscan = DBScanClusts2(cfg)

        if self.enable_gnn_shower or self.enable_gnn_tracks or self.enable_gnn_int or self.enable_gnn_particle:
            # Initialize the geometric encoders
            self.node_encoder = node_encoder_construct(cfg['grappa_shower'])
            self.edge_encoder = edge_encoder_construct(cfg['grappa_shower'])
>>>>>>> 32688048

        # Initialize the particle aggregators
        if self.enable_gnn_shower:
<<<<<<< HEAD
            self.grappa_shower = GNN(cfg, name='grappa_shower')
            self._start_dir_max_dist = cfg['grappa_shower']['base'].get('start_dir_max_dist', 5)

        if self.enable_gnn_tracks:
            self.grappa_track = GNN(cfg, name='grappa_track')
=======
            self.grappa_shower  = GNN(cfg['grappa_shower']['gnn_model'])
            #self.min_frag_size_shower = max(self.min_frag_size, cfg['grappa_shower']['base'].get('node_min_size', -1))
            self.start_dir_max_dist = cfg['grappa_shower']['base'].get('start_dir_max_dist', 5)

        if self.enable_gnn_tracks:
            self.grappa_track  = GNN(cfg['grappa_track']['gnn_model'])
            #self.min_frag_size_track = max(self.min_frag_size, cfg['grappa_track']['base'].get('node_min_size', -1))

        if self.enable_gnn_particle:
            self.grappa_particle = GNN(cfg['grappa_particle']['gnn_model'])
            self.start_dir_max_dist = cfg['grappa_particle']['base'].get('start_dir_max_dist', 5)
            #self.min_frag_size_particle = max(self.min_frag_size, cfg['grappa_particle']['base'].get('node_min_size', -1))
>>>>>>> 32688048

        if self.enable_gnn_int:
            self.grappa_inter = GNN(cfg, name='grappa_inter')

        if self.enable_kinematics:
<<<<<<< HEAD
            self.grappa_kinematics = GNN(cfg, name='grappa_kinematics')
=======
            self.kinematics_node_encoder = node_encoder_construct(cfg['grappa_kinematics'], model_name='kinematics_node_encoder')
            self.kinematics_edge_encoder = edge_encoder_construct(cfg['grappa_kinematics'], model_name='kinematics_edge_encoder')
            self.grappa_kinematics = gnn_model_construct(cfg['grappa_kinematics'], model_name='gnn_model')
            self.momentum_net = MomentumNet(cfg['grappa_kinematics']['gnn_model']['node_output_feats'], num_output=1, num_hidden=cfg['grappa_kinematics']['momentum_net']['num_hidden'])
            self.type_net = MomentumNet(cfg['grappa_kinematics']['gnn_model']['node_output_feats'], num_output=5, num_hidden=cfg['grappa_kinematics']['type_net']['num_hidden'])
>>>>>>> 32688048
            self._kinematics_use_true_particles = cfg['grappa_kinematics'].get('use_true_particles', False)

        # Initialize the interaction classifier
        if self.enable_cosmic:
            self.cosmic_discriminator = ResidualEncoder(cfg['cosmic_discriminator'])
            self._cosmic_use_input_data = cfg['cosmic_discriminator'].get('use_input_data', True)
            self._cosmic_use_true_interactions = cfg['cosmic_discriminator'].get('use_true_interactions', False)


    def extract_fragment(self, input, result):
        """
        Extracting clustering predictions from CNN clustering output
        """
        batch_labels = input[0][:,3]
        fragments = []
        frag_batch_ids = []
        semantic_labels = torch.argmax(result['segmentation'][0].detach(), dim=1).flatten()
        for batch_id in batch_labels.unique():
            for s in self.cluster_classes:
                #if s > 3: continue
                mask = torch.nonzero((batch_labels == batch_id) & (semantic_labels == s)).flatten()
                if len(result['embeddings'][0][mask]) < self.spice_min_voxels:
                    continue
                pred_labels = fit_predict(embeddings = result['embeddings'][0][mask],
                                          seediness = result['seediness'][0][mask],
                                          margins = result['margins'][0][mask],
                                          fitfunc = gaussian_kernel_cuda,
                                          s_threshold = self.s_thresholds[s],
                                          p_threshold = self.p_thresholds[s])
                for c in pred_labels.unique():
                    if c < 0:
                        continue
                    fragments.append(mask[pred_labels == c])
                    frag_batch_ids.append(int(batch_id))

        same_length = np.all([len(f) == len(fragments[0]) for f in fragments] )
        fragments = np.array([f.detach().cpu().numpy() for f in fragments if len(f)], dtype=object if not same_length else np.int64)
        frag_batch_ids = np.array(frag_batch_ids)
        frag_seg = np.empty(len(fragments), dtype=np.int32)
        for i, f in enumerate(fragments):
            vals, cnts = semantic_labels[f].unique(return_counts=True)
            assert len(vals) == 1
            frag_seg[i] = vals[torch.argmax(cnts)].item()

        return fragments, frag_batch_ids, frag_seg


<<<<<<< HEAD
    def run_gnn(self, grappa, input, result, clusts, labels, extra_feats=None):
=======
    def select_particle_in_group(self, result, counts, b, particles, part_primary_ids, node_pred, group_pred, fragments):
        """
        Merge fragments into particle instances, retain primary fragment id of each group
        """
        voxel_inds = counts[:b].sum().item()+np.arange(counts[b].item())
        primary_labels = None
        if node_pred is not None:
            primary_labels = primary_assignment(result[node_pred][0][b].detach().cpu().numpy(), result[group_pred][0][b])
        for g in np.unique(result[group_pred][0][b]):
            group_mask = np.where(result[group_pred][0][b] == g)[0]
            particles.append(voxel_inds[np.concatenate(result[fragments][0][b][group_mask])])
            if node_pred is not None:
                primary_id = group_mask[primary_labels[group_mask]][0]
                part_primary_ids.append(primary_id)
            else:
                part_primary_ids.append(g)

    def get_gnn_input(self, semantic_label, frag_seg, frag_batch_ids, fragments, input, result, use_ppn=True):
        device = input[0].device

        em_mask = np.where((frag_seg == semantic_label))[0]
        edge_index = complete_graph(frag_batch_ids[em_mask])
        x = self.node_encoder(input[0], fragments[em_mask])
        e = self.edge_encoder(input[0], fragments[em_mask], edge_index)

        if self.use_ppn_in_gnn and use_ppn:
            # Extract shower starts from PPN predictions (most likely prediction)
            ppn_points = result['points'][0].detach()
            ppn_feats = torch.empty((0,8), device=device, dtype=torch.float)
            for f in fragments[em_mask]:
                scores = torch.softmax(ppn_points[f,3:5], dim=1)
                argmax = torch.argmax(scores[:,-1])
                start  = input[0][f][argmax,:3].float()+ppn_points[f][argmax,:3]+0.5
                dir = cluster_direction(input[0][f][:,:3].float(), start, max_dist=self.start_dir_max_dist)
                ppn_feats = torch.cat((ppn_feats, torch.cat([start, dir, scores[argmax]]).reshape(1,-1)), dim=0)

            x = torch.cat([x, ppn_feats], dim=1)

        return em_mask, edge_index, x, e

    def run_gnn(self, gnn_model, input, result, frag_batch_ids, fragments, edge_index, x, e, labels, node_predictors=['node_pred']):
>>>>>>> 32688048
        """
        Generic function to group in one place the common code to run a GNN model.

        INPUTS
        - grappa: GrapPA module to run
        - input: input data
        - result: dictionary
        - clusts: list of list of indices (indexing input data)
        - labels: dictionary of strings to label the final result
        - extra_feats: features to add to the encoded features

        OUTPUTS
            None (modifies the result dict in place)
        """

        # Pass data through the GrapPA model
        gnn_output = grappa(input, clusts, extra_feats)

        # Update the result dictionary if the corresponding label exists
        for l, tag in labels.items():
            if l in gnn_output.keys():
                result.update({tag: gnn_output[l]})

        # Make group predictions based on the GNN output, if requested
        if 'group_pred' in labels:
            group_ids = []
            for b in range(len(gnn_output['clusts'][0])):
                if len(gnn_output['clusts'][0][b]) < 2:
                    group_ids.append(np.zeros(len(gnn_output['clusts'][0][b]), dtype = np.int64))
                else:
                    group_ids.append(node_assignment_score(gnn_output['edge_index'][0][b], gnn_output['edge_pred'][0][b].detach().cpu().numpy(), len(gnn_output['clusts'][0][b])))

            result.update({labels['group_pred']: [group_ids]})


    def select_particle_in_group(self, result, counts, b, particles, part_primary_ids, node_pred, group_pred, fragments):
        """
        Merge fragments into particle instances, retain primary fragment id of each group
        """
        voxel_inds = counts[:b].sum().item()+np.arange(counts[b].item())
        primary_labels = None
        if node_pred in result:
            primary_labels = primary_assignment(result[node_pred][0][b].detach().cpu().numpy(), result[group_pred][0][b])
        for g in np.unique(result[group_pred][0][b]):
            group_mask = np.where(result[group_pred][0][b] == g)[0]
            particles.append(voxel_inds[np.concatenate(result[fragments][0][b][group_mask])])
            if node_pred in result:
                primary_id = group_mask[primary_labels[group_mask]][0]
                part_primary_ids.append(primary_id)
            else:
                part_primary_ids.append(g)


    def full_chain(self, input, result, label_clustering=None):
        '''
        Forward for full reconstruction chain.

        INPUTS:
            - input (N x 5 Tensor): Input data [x, y, z, batch_id, val]
            - result (dict)
        RETURNS:
            - result (dict) (updated with new outputs)
        '''
        device = input[0].device

        # ---
        # 1. Clustering w/ CNN or DBSCAN will produce
        # - fragments (list of list of integer indexing the input data)
        # - frag_batch_ids (list of batch ids for each fragment)
        # - frag_seg (list of integers, semantic label for each fragment)
        # ---

        semantic_labels = torch.argmax(result['segmentation'][0], dim=1).flatten().double()
        semantic_data = torch.cat((input[0][:,:4], semantic_labels.reshape(-1,1)), dim=1)
        fragments, frag_batch_ids, frag_seg = [], [], []

        if self.enable_cnn_clust:
            # Get fragment predictions from the CNN clustering algorithm
            spatial_embeddings_output = self.spatial_embeddings([input[0][:,:5]])
            result.update(spatial_embeddings_output)

            # Extract fragment predictions to input into the GNN
            fragments_cnn, frag_batch_ids_cnn, frag_seg_cnn = self.extract_fragment(input, result)
            #semantic_labels = torch.argmax(result['segmentation'][0].detach(), dim=1).flatten()
            #print("CNN fragments: ", len(fragments_cnn))
            #print(len([x for x in fragments_cnn if len(x) > 10]))
            fragments.extend(fragments_cnn)
            frag_batch_ids.extend(frag_batch_ids_cnn)
            frag_seg.extend(frag_seg_cnn)

        if self.enable_dbscan:
            # Get the fragment predictions from the DBSCAN fragmenter
            fragments_dbscan = self.dbscan_frag(semantic_data, result)
            frag_batch_ids_dbscan = get_cluster_batch(input[0], fragments_dbscan)
            frag_seg_dbscan = np.empty(len(fragments_dbscan), dtype=np.int32)
            for i, f in enumerate(fragments_dbscan):
                vals, cnts = semantic_labels[f].unique(return_counts=True)
                assert len(vals) == 1
                frag_seg_dbscan[i] = vals[torch.argmax(cnts)].item()
            #print("DBSCAN fragments: ", len(fragments_dbscan))
            #print(len([x for x in fragments_dbscan if len(x) > 10]))
            fragments.extend(fragments_dbscan)
            frag_batch_ids.extend(frag_batch_ids_dbscan)
            frag_seg.extend(frag_seg_dbscan)

        # Make np.array
        same_length = np.all([len(f) == len(fragments[0]) for f in fragments] )
        fragments = np.array(fragments, dtype=object if not same_length else np.int64)
        frag_batch_ids = np.array(frag_batch_ids)
        frag_seg = np.array(frag_seg)

        # Store in result the intermediate fragments
        _, counts = torch.unique(input[0][:,3], return_counts=True)
        vids = np.concatenate([np.arange(n.item()) for n in counts])
        bcids = [np.where(frag_batch_ids == b)[0] for b in range(len(counts))]
        same_length = [np.all([len(c) == len(fragments[b][0]) for c in fragments[b]] ) for b in bcids]
        frags = [np.array([vids[c].astype(np.int64) for c in fragments[b]], dtype=np.object if not same_length[idx] else np.int64) for idx, b in enumerate(bcids)]
        frags_seg = [frag_seg[b] for idx, b in enumerate(bcids)]

        result.update({
            'fragments': [frags],
            'fragments_seg': [frags_seg]
        })

        # ---
        # 2. GNN clustering: shower & track
        # ---

<<<<<<< HEAD
        if self.enable_gnn_shower:
            # Add PPN features to the node features specified in the config file, if requested
            em_mask = np.where(frag_seg == 0)[0]
            ppn_feats = None
            if self.use_ppn_in_gnn:
                # Extract shower starts from PPN predictions (most likely prediction)
                ppn_points = result['points'][0].detach()
                ppn_feats = torch.empty((0,8), device=device, dtype=torch.float)
                for f in fragments[em_mask]:
                    scores = torch.softmax(ppn_points[f,3:5], dim=1)
                    argmax = torch.argmax(scores[:,-1])
                    start  = input[0][f][argmax,:3].float()+ppn_points[f][argmax,:3]+0.5
                    dir = cluster_direction(input[0][f][:,:3].float(), start, max_dist=self._start_dir_max_dist)
                    ppn_feats = torch.cat((ppn_feats, torch.cat([start, dir, scores[argmax]]).reshape(1,-1)), dim=0)

            # Run shower GrapPA
            self.run_gnn(self.grappa_shower, input, result, fragments[em_mask],
                         {'clusts': 'shower_fragments', 'node_pred': 'shower_node_pred', 'edge_pred': 'shower_edge_pred', 'edge_index': 'shower_edge_index', 'group_pred': 'shower_group_pred'},
                         extra_feats = ppn_feats)

        if self.enable_gnn_tracks:
            # Run track GrapPA
            track_mask = np.where(frag_seg == 1)[0]
            self.run_gnn(self.grappa_track, input, result, fragments[track_mask],
                        {'clusts': 'track_fragments', 'node_pred': 'track_node_pred', 'edge_pred': 'track_edge_pred', 'edge_index': 'track_edge_index', 'group_pred': 'track_group_pred'})
=======
        if self.enable_gnn_particle:
            # Shower GNN input
            em_mask_shower, edge_index_shower, x_shower, e_shower = self.get_gnn_input(0, frag_seg, frag_batch_ids, fragments, input, result)

            # Track GNN input
            em_mask_track, edge_index_track, x_track, e_track = self.get_gnn_input(1, frag_seg, frag_batch_ids, fragments, input, result)

            # Merge both GNN inputs - requires some gymnastics to get
            # consecutive batch ids in both nodes (x) and edges (e) features
            # without forgetting to update the edge index, too.
            em_mask = np.concatenate([em_mask_shower, em_mask_track], axis=0)
            n_shower = len(em_mask_shower)
            # Reorder to have consecutive batch ids (implicit assumption in run_gnn)
            perm = np.argsort(frag_batch_ids[em_mask], kind='stable')
            x = torch.cat([x_shower, x_track], dim=0)[perm, :]
            # Offset edge_index_track indices by the total shower fragments count
            edge_index = np.concatenate([edge_index_shower, (edge_index_track + n_shower)], axis=1)
            edge_perm = np.argsort(frag_batch_ids[em_mask][edge_index[0]], kind='stable')
            # Now reorder the edge index too, for consecutive batch ids
            e = torch.cat([e_shower, e_track], dim=0)[edge_perm, :]
            edge_index = edge_index[:, edge_perm]
            # Need to replace indices stored in edge_index with their
            # corresponding indices - from inverted permutation
            edge_index = np.argsort(perm)[edge_index]
            em_mask = em_mask[perm]

            self.run_gnn(self.grappa_particle, input, result, frag_batch_ids[em_mask], fragments[em_mask], edge_index, x, e,
                        {'frags': 'particle_fragments', 'node_pred': 'particle_node_pred', 'edge_pred': 'particle_edge_pred', 'edge_index': 'particle_edge_index', 'group_pred': 'particle_group_pred'})
        else:
            if self.enable_gnn_shower:
                # Initialize a complete graph for edge prediction, get shower fragment and edge features
                em_mask, edge_index, x, e = self.get_gnn_input(0, frag_seg, frag_batch_ids, fragments, input, result)

                self.run_gnn(self.grappa_shower, input, result, frag_batch_ids[em_mask], fragments[em_mask], edge_index, x, e,
                            {'frags': 'fragments', 'node_pred': 'frag_node_pred', 'edge_pred': 'frag_edge_pred', 'edge_index': 'frag_edge_index', 'group_pred': 'frag_group_pred'})

            if self.enable_gnn_tracks:
                # Initialize a complete graph for edge prediction, get track fragment and edge features
                em_mask, edge_index, x, e = self.get_gnn_input(1, frag_seg, frag_batch_ids, fragments, input, result, use_ppn=False)

                self.run_gnn(self.grappa_track, input, result, frag_batch_ids[em_mask], fragments[em_mask], edge_index, x, e,
                            {'frags': 'track_fragments', 'node_pred': 'track_node_pred', 'edge_pred': 'track_edge_pred', 'edge_index': 'track_edge_index', 'group_pred': 'track_group_pred'})
>>>>>>> 32688048

        # Merge fragments into particle instances, retain primary fragment id of showers
        if self.enable_gnn_int or self.enable_kinematics:
            _, counts = torch.unique(input[0][:,3], return_counts=True)
            particles, part_primary_ids = [], []
            for b in range(len(counts)):
                # Append one particle per shower group
                if self.enable_gnn_shower:
                    self.select_particle_in_group(result, counts, b, particles, part_primary_ids, 'shower_node_pred', 'shower_group_pred', 'shower_fragments')
                # Append one particle per track group
                if self.enable_gnn_tracks:
                    self.select_particle_in_group(result, counts, b, particles, part_primary_ids, 'track_node_pred', 'track_group_pred', 'track_fragments')

                # Append non-shower fragments as is
                mask = (frag_batch_ids == b) & (frag_seg != 0)
                if self.enable_gnn_tracks:
                    # Ignore tracks fragments as well
                    mask = mask & (frag_seg != 1)
                particles.extend(fragments[mask])
                part_primary_ids.extend(-np.ones(np.sum(mask)))

            particles = np.array(particles, dtype=object)
            part_batch_ids = get_cluster_batch(input[0], particles)
            part_primary_ids = np.array(part_primary_ids, dtype=np.int32)
            part_seg = np.empty(len(particles), dtype=np.int32)
            for i, p in enumerate(particles):
                vals, cnts = semantic_labels[p].unique(return_counts=True)
                assert len(vals) == 1
                part_seg[i] = vals[torch.argmax(cnts)].item()

        # ---
        # 3. GNN interaction clustering
        # ---

        if self.enable_gnn_int:

            # Extract interesting points for particles, add semantic class, mean value and rms value
            # - For showers, take the most likely PPN voxel of the primary fragment
            # - For tracks, take the points furthest removed from each other (why not ?)
            # - For Michel and Delta, take the most likely PPN voxel
            ppn_feats = None
            if self.enable_ppn:
                ppn_points = result['points'][0].detach()
                ppn_feats = torch.empty((0,12), device=input[0].device, dtype=torch.float)
                for i, p in enumerate(particles):
                    if part_seg[i] == 1:
                        from mlreco.utils import local_cdist
                        dist_mat = local_cdist(input[0][p,:3], input[0][p,:3])
                        idx = torch.argmax(dist_mat)
                        start_id, end_id = int(idx/len(p)), int(idx%len(p))
                        start, end = input[0][p[start_id],:3].float(), input[0][p[end_id],:3].float()
                        dir = end-start
                        if dir.norm():
                            dir = dir/dir.norm()
                    else:
                        if part_seg[i] == 0:
                            voxel_inds = counts[:part_batch_ids[i]].sum().item()+np.arange(counts[part_batch_ids[i]].item())
                            p = voxel_inds[result['fragments'][0][part_batch_ids[i]][part_primary_ids[i]]]
                        scores = torch.softmax(ppn_points[p,3:5], dim=1)
                        argmax = torch.argmax(scores[:,-1])
                        start = end = input[0][p][argmax,:3].float()+ppn_points[p][argmax,:3]+0.5
                        dir = cluster_direction(input[0][p][:,:3].float(), start, max_dist=self._start_dir_max_dist)

                    sem_type = torch.tensor([part_seg[i]], dtype=torch.float, device=device)
                    values = torch.cat((input[0][p,4].mean().reshape(1), input[0][p,4].std().reshape(1))).float()
                    if torch.isnan(values[1]): # Handle size-1 particles
                        values[1] = input[0][p,4] - input[0][p,4]
                    ppn_feats = torch.cat((ppn_feats, torch.cat([values, sem_type.reshape(1), start, end, dir]).reshape(1,-1)), dim=0)

            self.run_gnn(self.grappa_inter, input, result, particles,
                        {'clusts': 'particles', 'edge_pred': 'inter_edge_pred', 'edge_index': 'inter_edge_index', 'group_pred': 'inter_group_pred'},
                        extra_feats = ppn_feats)

        # ---
        # 4. GNN for particle flow & kinematics
        # TODO: connect to output of interaction clustering?
        # ---

        if self.enable_kinematics:
            #print(len(particles))
            if self._kinematics_use_true_particles:
                if label_clustering is None:
                    raise Exception("The option to use true interactions requires label segmentation and clustering in the network input.")
                # Also exclude lowE
                kinematics_particles = form_clusters(label_clustering[0], column=6)
                kinematics_particles = [part.cpu().numpy() for part in kinematics_particles]
                kinematics_part_batch_ids = get_cluster_batch(input[0], kinematics_particles)
                kinematics_particles = np.array(kinematics_particles, dtype=object)
                kinematics_particles_seg = get_cluster_label(label_clustering[0], kinematics_particles, column=-1)
                kinematics_particles = kinematics_particles[kinematics_particles_seg<4]
            else:
                kinematics_particles = particles
                kinematics_part_batch_ids = part_batch_ids

<<<<<<< HEAD
            self.run_gnn(self.grappa_kinematics, input, result, kinematics_particles,
                        {'clusts': 'kinematics_particles', 'edge_index': 'kinematics_edge_index', 'node_pred_p': 'node_pred_p', 'node_pred_type': 'node_pred_type', 'edge_pred': 'flow_edge_pred'})
=======
            edge_index = complete_graph(kinematics_part_batch_ids)
            x = self.kinematics_node_encoder(input[0], kinematics_particles)
            e = self.kinematics_edge_encoder(input[0], kinematics_particles, edge_index)

            self.run_gnn(self.grappa_kinematics, input, result, kinematics_part_batch_ids, kinematics_particles, edge_index, x, e,
                        {'frags': 'kinematics_particles', 'edge_index': 'kinematics_edge_index', 'node_pred_p': 'node_pred_p', 'node_pred_type': 'node_pred_type', 'edge_pred': 'flow_edge_pred'},
                        node_predictors=[('node_pred_type', self.type_net), ('node_pred_p', self.momentum_net)])
>>>>>>> 32688048

        if self.enable_cosmic:
            if not self.enable_gnn_int and not self._cosmic_use_true_interactions:
                raise Exception("Need interaction clustering before cosmic discrimination.")

            _, counts = torch.unique(input[0][:,3], return_counts=True)
            interactions, inter_primary_ids = [], []
            # Note to self: inter_primary_ids is not used as of now

            if self._cosmic_use_true_interactions:
                if label_clustering is None:
                    raise Exception("The option to use true interactions requires label segmentation and clustering in the network input.")
                interactions = form_clusters(label_clustering[0], column=7)
                interactions = [inter.cpu().numpy() for inter in interactions]
            else:
                for b in range(len(counts)):
                    self.select_particle_in_group(result, counts, b, interactions, inter_primary_ids, None, 'inter_group_pred', 'particles')

            inter_batch_ids = get_cluster_batch(input[0], interactions)
            inter_cosmic_pred = torch.empty((len(interactions), 2), dtype=torch.float)

            # Replace batch id column with a global "interaction id"
            # because ResidualEncoder uses the batch id column to shape its output
            feature_map = result['ppn_feature_dec'][0][-1]
            if not torch.is_tensor(feature_map):
                feature_map = feature_map.features
            inter_input_data = input[0].float() if self._cosmic_use_input_data else torch.cat([input[0][:, :4].float(), feature_map], dim=1)
            inter_data = torch.empty((0, inter_input_data.size(1)), dtype=torch.float, device=device)
            for i, interaction in enumerate(interactions):
                inter_data = torch.cat([inter_data, inter_input_data[interaction]], dim=0)
                inter_data[-len(interaction):, 3] = i * torch.ones(len(interaction)).to(device)
            inter_cosmic_pred = self.cosmic_discriminator(inter_data)

            # Reorganize into batches before storing in result dictionary
            same_length = np.all([len(f) == len(interactions[0]) for f in interactions] )
            interactions = np.array(interactions, dtype=object if not same_length else np.int64)
            inter_batch_ids = np.array(inter_batch_ids)

            _, counts = torch.unique(input[0][:,3], return_counts=True)
            vids = np.concatenate([np.arange(n.item()) for n in counts])
            bcids = [np.where(inter_batch_ids == b)[0] for b in range(len(counts))]
            same_length = [np.all([len(c) == len(interactions[b][0]) for c in interactions[b]] ) for b in bcids]
            interactions_np = [np.array([vids[c].astype(np.int64) for c in interactions[b]], dtype=np.object if not same_length[idx] else np.int64) for idx, b in enumerate(bcids)]
            inter_cosmic_pred_np = [inter_cosmic_pred[b] for idx, b in enumerate(bcids)]

            result.update({
                'interactions': [interactions_np],
                'inter_cosmic_pred': [inter_cosmic_pred_np]
                })

        return result

    def forward(self, input):
        """
        Assumes single GPU/CPU.
        input: can contain just the input energy depositions, or include true clusters
        """
        label_seg, label_clustering = None, None
        if len(input) == 3:
            input, label_seg, label_clustering = input
            input = [input]
            label_seg = [label_seg]
            label_clustering = [label_clustering]

        # Pass the input data through UResNet+PPN (semantic segmentation + point prediction)
        result = {}
        if self.enable_uresnet:
            result = self.uresnet_lonely([input[0][:,:4+self.input_features]])
        if self.enable_ppn:
            ppn_input = {}
            ppn_input.update(result)
            ppn_input['ppn_feature_enc'] = ppn_input['ppn_feature_enc'][0]
            ppn_input['ppn_feature_dec'] = ppn_input['ppn_feature_dec'][0]
            if 'ghost' in ppn_input:
                ppn_input['ghost'] = ppn_input['ghost'][0]
            ppn_output = self.ppn(ppn_input)
            result.update(ppn_output)

        # The rest of the chain only needs 1 input feature
        if self.input_features > 1:
            input[0] = input[0][:, :-self.input_features+1]

        if self.enable_ghost:
            # Update input based on deghosting results
            deghost = result['ghost'][0].argmax(dim=1) == 0
            new_input = [input[0][deghost]]
            if label_seg is not None and label_clustering is not None:
                label_clustering = adapt_labels(result, label_seg, label_clustering)

            segmentation = result['segmentation'][0].clone()
            ppn_feature_dec = [x.features.clone() for x in result['ppn_feature_dec'][0]]
            if self.enable_ppn:
                points, mask_ppn2 = result['points'][0].clone(), result['mask_ppn2'][0].clone()

            deghost_result = {}
            deghost_result.update(result)
            deghost_result.pop('ghost')
            deghost_result['segmentation'][0] = result['segmentation'][0][deghost]
            deghost_result['ppn_feature_dec'][0] = [result['ppn_feature_dec'][0][-1].features[deghost]]
            if self.enable_ppn:
                deghost_result['points'][0] = result['points'][0][deghost]
                deghost_result['mask_ppn2'][0] = result['mask_ppn2'][0][deghost]
            # Run the rest of the full chain
            full_chain_result = self.full_chain(new_input, deghost_result, label_clustering=label_clustering)
            full_chain_result['ghost'] = result['ghost']
        else:
            full_chain_result = self.full_chain(input, result, label_clustering=label_clustering)

        result.update(full_chain_result)

        if self.enable_ghost:
            result['segmentation'][0] = segmentation
            result['ppn_feature_dec'][0] = ppn_feature_dec
            if self.enable_ppn:
                result['points'][0] = points
                result['mask_ppn2'][0] = mask_ppn2

        return result


class GhostChainLoss(torch.nn.modules.loss._Loss):
    """
    Loss for UResNet + PPN chain
    """
    # INPUT_SCHEMA = [
    #     ["parse_sparse3d_scn", (int,), (3, 1)],
    #     ["parse_particle_points", (int,), (3, 1)]
    # ]

    def __init__(self, cfg):
        super(GhostChainLoss, self).__init__()

        # Configure the chain first
        setup_chain_cfg(self, cfg)

        # Initialize loss components
        if self.enable_uresnet:
            self.uresnet_loss            = SegmentationLoss(cfg['uresnet_ppn'])
        if self.enable_ppn:
            self.ppn_loss                = PPNLoss(cfg['uresnet_ppn'])
        if self.enable_cnn_clust:
            self.spatial_embeddings_loss = ClusteringLoss(cfg)
        if self.enable_gnn_shower:
<<<<<<< HEAD
            self.particle_gnn_loss       = GNNLoss(cfg, 'grappa_shower_loss')
=======
            self.shower_gnn_loss = GNNLoss(cfg, 'grappa_shower_loss')
>>>>>>> 32688048
        if self.enable_gnn_tracks:
            self.track_gnn_loss          = GNNLoss(cfg, 'grappa_track_loss')
        if self.enable_gnn_int:
<<<<<<< HEAD
            self.inter_gnn_loss          = GNNLoss(cfg, 'grappa_inter_loss')
        if self.enable_kinematics:
            self.kinematics_loss         = GNNLoss(cfg, 'grappa_kinematics_loss')
=======
            self.inter_gnn_loss  = GNNLoss(cfg, 'grappa_inter_loss')
        if self.enable_gnn_particle:
            self.particle_gnn_loss  = GNNLoss(cfg, 'grappa_particle_loss')
        if self.enable_kinematics: #FIXME
            self.kinematics_loss = GNNLoss(cfg, 'grappa_kinematics_loss') #NodeKinematicsLoss
            #self.flow_loss = GNNLoss(cfg, 'grappa_kinematics_loss') # EdgeLoss
>>>>>>> 32688048
        if self.enable_cosmic:
            self.cosmic_loss             = GNNLoss(cfg, 'cosmic_loss')

        # Initialize the loss weights
        self.loss_config = cfg['full_chain_loss']
        self.segmentation_weight = self.loss_config.get('segmentation_weight', 1.0)
        self.clustering_weight = self.loss_config.get('clustering_weight', 1.0)
        self.ppn_weight = self.loss_config.get('ppn_weight', 0.0)
        self.particle_gnn_weight = self.loss_config.get('particle_gnn_weight', 0.0)
        self.shower_gnn_weight = self.loss_config.get('shower_gnn_weight', 0.0)
        self.track_gnn_weight = self.loss_config.get('track_gnn_weight', 0.0)
        self.inter_gnn_weight = self.loss_config.get('inter_gnn_weight', 0.0)
        self.kinematics_weight = self.loss_config.get('kinematics_weight', 0.0)
        self.flow_weight = self.loss_config.get('flow_weight', 0.0)
        self.kinematics_p_weight = self.loss_config.get('kinematics_p_weight', 0.0)
        self.kinematics_type_weight = self.loss_config.get('kinematics_type_weight', 0.0)
        self.cosmic_weight = self.loss_config.get('cosmic_weight', 0.0)

    def forward(self, out, seg_label, ppn_label=None, cluster_label=None, kinematics_label=None, particle_graph=None):
        res = {}
        accuracy, loss = 0., 0.

        if self.enable_uresnet:
            res_seg = self.uresnet_loss(out, seg_label)
            res.update(res_seg)
            res['seg_accuracy'] = res_seg['accuracy']
            res['seg_loss'] = res_seg['loss']
            accuracy += res_seg['accuracy']
            loss += self.segmentation_weight*res_seg['loss']

        if self.enable_ppn:
            # Apply the PPN loss
            res_ppn = self.ppn_loss(out, seg_label, ppn_label)
            res.update(res_ppn)
            res['ppn_accuracy'] = res_ppn['ppn_acc']
            res['ppn_loss'] = res_ppn['ppn_loss']

            accuracy += res_ppn['ppn_acc']
            loss += self.ppn_weight*res_ppn['ppn_loss']

        if self.enable_ghost and (self.enable_cnn_clust or self.enable_gnn_tracks or self.enable_gnn_shower or self.enable_gnn_int or self.enable_kinematics or self.enable_cosmic):
            # Adapt to ghost points
            if cluster_label is not None:
                cluster_label = adapt_labels(out, seg_label, cluster_label)
            if kinematics_label is not None:
                kinematics_label = adapt_labels(out, seg_label, kinematics_label)

            deghost = out['ghost'][0].argmax(dim=1) == 0
            #print("cluster_label", torch.unique(cluster_label[0][:, 7]), torch.unique(cluster_label[0][:, 6]), torch.unique(cluster_label[0][:, 5]))
            #result = self.full_chain_loss(out, res_seg, res_ppn, seg_label[0][deghost][:, -1], cluster_label)
            segment_label = seg_label[0][deghost][:, -1]
        else:
            #result = self.full_chain_loss(out, res_seg, res_ppn, seg_label[0][:, -1], cluster_label)
            segment_label = seg_label[0][:, -1]

        if self.enable_cnn_clust:
            # Apply the CNN dense clustering loss to HE voxels only
            he_mask = segment_label < 4
            # sem_label = [torch.cat((cluster_label[0][he_mask,:4],cluster_label[0][he_mask,-1].view(-1,1)), dim=1)]
            #clust_label = [torch.cat((cluster_label[0][he_mask,:4],cluster_label[0][he_mask,5].view(-1,1),cluster_label[0][he_mask,4].view(-1,1)), dim=1)]
            clust_label = [cluster_label[0][he_mask].clone()]
            cnn_clust_output = {'embeddings':[out['embeddings'][0][he_mask]], 'seediness':[out['seediness'][0][he_mask]], 'margins':[out['margins'][0][he_mask]]}
            #cluster_label[0] = cluster_label[0][he_mask]
            # FIXME does this suppose that clust_label has same ordering as embeddings?
            res_cnn_clust = self.spatial_embeddings_loss(cnn_clust_output, clust_label)
            res.update(res_cnn_clust)
            res['cnn_clust_accuracy'] = res_cnn_clust['accuracy']
            res['cnn_clust_loss'] = res_cnn_clust['loss']

            accuracy += res_cnn_clust['accuracy']
            loss += self.clustering_weight*res_cnn_clust['loss']

        if self.enable_gnn_particle:
            # Apply the GNN particle clustering loss
<<<<<<< HEAD
            if 'shower_edge_pred' in out:
                gnn_out = {
                    'clusts':out['shower_fragments'],
                    'node_pred':out['shower_node_pred'],
                    'edge_pred':out['shower_edge_pred'],
                    'group_pred':out['shower_group_pred'],
                    'edge_index':out['shower_edge_index'],
                }
                res_gnn_part = self.particle_gnn_loss(gnn_out, cluster_label)
                res['shower_edge_loss'] = res_gnn_part['edge_loss']
                res['shower_node_loss'] = res_gnn_part['node_loss']
                res['shower_edge_accuracy'] = res_gnn_part['edge_accuracy']
                res['shower_node_accuracy'] = res_gnn_part['node_accuracy']

                accuracy += res_gnn_part['accuracy']
                loss += self.particle_gnn_weight*res_gnn_part['loss']
            else:
                res['shower_edge_loss'] = 0.
                res['shower_node_loss'] = 0.
                res['shower_edge_accuracy'] = 1.
                res['shower_node_accuracy'] = 1.
=======
            gnn_out = {
                'clusts':out['particle_fragments'],
                'node_pred':out['particle_node_pred'],
                'edge_pred':out['particle_edge_pred'],
                'group_pred':out['particle_group_pred'],
                'edge_index':out['particle_edge_index'],
            }
            res_gnn_part = self.particle_gnn_loss(gnn_out, cluster_label)
            res['particle_edge_loss'] = res_gnn_part['edge_loss']
            res['particle_node_loss'] = res_gnn_part['node_loss']
            res['particle_edge_accuracy'] = res_gnn_part['edge_accuracy']
            res['particle_node_accuracy'] = res_gnn_part['node_accuracy']

            accuracy += res_gnn_part['accuracy']
            loss += self.particle_gnn_weight*res_gnn_part['loss']
>>>>>>> 32688048

        else:
            if self.enable_gnn_shower:
                # Apply the GNN particle clustering loss
                gnn_out = {
                    'clusts':out['fragments'],
                    'node_pred':out['frag_node_pred'],
                    'edge_pred':out['frag_edge_pred'],
                    'group_pred':out['frag_group_pred'],
                    'edge_index':out['frag_edge_index'],
                }
                res_gnn_shower = self.shower_gnn_loss(gnn_out, cluster_label)
                res['frag_edge_loss'] = res_gnn_shower['edge_loss']
                res['frag_node_loss'] = res_gnn_shower['node_loss']
                res['frag_edge_accuracy'] = res_gnn_shower['edge_accuracy']
                res['frag_node_accuracy'] = res_gnn_shower['node_accuracy']

                accuracy += res_gnn_shower['accuracy']
                loss += self.shower_gnn_weight*res_gnn_shower['loss']

            if self.enable_gnn_tracks:
                # Apply the GNN particle clustering loss
                gnn_out = {
                    'clusts':out['track_fragments'],
                    #'node_pred':out['track_node_pred'],
                    'edge_pred':out['track_edge_pred'],
                    #'group_pred':out['track_group_pred'],
                    'edge_index':out['track_edge_index'],
                }
                res_gnn_track = self.track_gnn_loss(gnn_out, cluster_label, None)
                #res['track_edge_loss'] = res_gnn_track['edge_loss']
                #res['track_node_loss'] = res_gnn_track['node_loss']
                #res['track_edge_accuracy'] = res_gnn_track['edge_accuracy']
                #res['track_node_accuracy'] = res_gnn_track['node_accuracy']
                res['track_edge_loss'] = res_gnn_track['loss']
                res['track_edge_accuracy'] = res_gnn_track['accuracy']

                accuracy += res_gnn_track['accuracy']
                loss += self.track_gnn_weight*res_gnn_track['loss']

        if self.enable_gnn_int:
            # Apply the GNN interaction grouping loss
            gnn_out = {
                'clusts':out['particles'],
                'edge_pred':out['inter_edge_pred'],
                'edge_index':out['inter_edge_index']
            }
            res_gnn_inter = self.inter_gnn_loss(gnn_out, cluster_label, None)
            res['inter_edge_loss'] = res_gnn_inter['loss']
            res['inter_edge_accuracy'] = res_gnn_inter['accuracy']

            accuracy += res_gnn_inter['accuracy']
            loss += self.inter_gnn_weight*res_gnn_inter['loss']

        if self.enable_kinematics:
            # Loss on node predictions (type & momentum)
            gnn_out = {
                'clusts': out['kinematics_particles'],
                'node_pred_p': out['node_pred_p'],
                'node_pred_type': out['node_pred_type'],
                'edge_pred': out['flow_edge_pred'],
                'edge_index': out['kinematics_edge_index']
            }
            res_kinematics = self.kinematics_loss(gnn_out, kinematics_label, graph=particle_graph)

            #res['kinematics_loss'] = self.kinematics_p_weight * res_kinematics['p_loss'] + self.kinematics_type_weight * res_kinematics['type_loss'] #res_kinematics['loss']
            res['kinematics_loss'] = res_kinematics['node_loss']
            res['kinematics_accuracy'] = res_kinematics['accuracy']
            res['p_accuracy'] = res_kinematics['p_accuracy']
            res['type_accuracy'] = res_kinematics['type_accuracy']
            res['kinematics_type_loss'] = res_kinematics['type_loss']
            res['kinematics_p_loss'] = res_kinematics['p_loss']
            res['kinematics_n_clusts'] = res_kinematics['n_clusts']

            accuracy += res_kinematics['node_accuracy']
            # Do not forget to take p_weight and type_weight into account (above)
            loss += self.kinematics_weight * res['kinematics_loss']

            # Loss on edge predictions (particle hierarchy)
            res['flow_loss'] = res_kinematics['edge_loss']
            res['flow_accuracy'] = res_kinematics['edge_accuracy']

            accuracy += res_kinematics['edge_accuracy']
            loss += self.flow_weight * res_kinematics['edge_loss']

        if self.enable_cosmic:
            gnn_out = {
                'clusts':out['interactions'],
                'node_pred':out['inter_cosmic_pred']
            }

            res_cosmic = self.cosmic_loss(gnn_out, cluster_label)
            res['cosmic_loss'] = res_cosmic['loss']
            res['cosmic_accuracy'] = res_cosmic['accuracy']
            #res['cosmic_accuracy_cosmic'] = res_cosmic['cosmic_acc']
            #res['cosmic_accuracy_nu'] = res_cosmic['nu_acc']

            accuracy += res_cosmic['accuracy']
            loss += self.cosmic_weight * res_cosmic['loss']

        # Combine the results
        accuracy /= int(self.enable_uresnet) + int(self.enable_ppn) + int(self.enable_gnn_shower) \
                    + int(self.enable_gnn_int) + int(self.enable_gnn_tracks) + int(self.enable_cnn_clust) \
                    + 2*int(self.enable_kinematics) + int(self.enable_cosmic) + int(self.enable_gnn_particle)

        res['loss'] = loss
        res['accuracy'] = accuracy

        if self.verbose:
            if self.enable_uresnet:
                print('Segmentation Accuracy: {:.4f}'.format(res_seg['accuracy']))
            if self.enable_ppn:
                print('PPN Accuracy: {:.4f}'.format(res_ppn['ppn_acc']))
            if self.enable_cnn_clust:
                print('Clustering Accuracy: {:.4f}'.format(res_cnn_clust['accuracy']))
            if self.enable_gnn_shower:
<<<<<<< HEAD
                print('Shower fragment clustering accuracy: {:.4f}'.format(res['shower_edge_accuracy']))
                print('Shower primary prediction accuracy: {:.4f}'.format(res['shower_node_accuracy']))
=======
                print('Shower fragment clustering accuracy: {:.4f}'.format(res_gnn_shower['edge_accuracy']))
                print('Shower primary prediction accuracy: {:.4f}'.format(res_gnn_shower['node_accuracy']))
>>>>>>> 32688048
            if self.enable_gnn_tracks:
                print('Track fragment clustering accuracy: {:.4f}'.format(res_gnn_track['edge_accuracy']))
            if self.enable_gnn_particle:
                print('Particle fragment clustering accuracy: {:.4f}'.format(res_gnn_part['edge_accuracy']))
                print('Particle primary prediction accuracy: {:.4f}'.format(res_gnn_part['node_accuracy']))
            if self.enable_gnn_int:
                print('Interaction grouping accuracy: {:.4f}'.format(res_gnn_inter['accuracy']))
            if self.enable_kinematics:
                print('Flow accuracy: {:.4f}'.format(res_kinematics['edge_accuracy']))
                print('Type accuracy: {:.4f}'.format(res_kinematics['type_accuracy']))
                print('Momentum accuracy: {:.4f}'.format(res_kinematics['p_accuracy']))
            if self.enable_cosmic:
                print('Cosmic discrimination accuracy: {:.4f}'.format(res_cosmic['accuracy']))
        return res

def setup_chain_cfg(self, cfg):
    """
    Prepare both GhostChain and GhostChainLoss
    Make sure config is logically sound with some basic checks
    """
    chain_cfg = cfg['chain']
    self.enable_ghost      = chain_cfg.get('enable_ghost', False)
    self.verbose           = chain_cfg.get('verbose', False)
    self.enable_uresnet    = chain_cfg.get('enable_uresnet', True)
    self.enable_ppn        = chain_cfg.get('enable_ppn', True)
    self.enable_dbscan     = chain_cfg.get('enable_dbscan', True)
    self.enable_cnn_clust  = chain_cfg.get('enable_cnn_clust', False)
    self.enable_gnn_shower = chain_cfg.get('enable_gnn_shower', False)
    self.enable_gnn_tracks = chain_cfg.get('enable_gnn_tracks', False)
    self.enable_gnn_int    = chain_cfg.get('enable_gnn_int', False)
    self.enable_kinematics = chain_cfg.get('enable_kinematics', False)
    self.enable_cosmic     = chain_cfg.get('enable_cosmic', False)

    # Whether to use PPN information (GNN shower clustering step only)
    self.use_ppn_in_gnn    = chain_cfg.get('use_ppn_in_gnn', False)

    # Make sure the deghosting config is consistent
    if self.enable_ghost:
        assert cfg['uresnet_ppn']['uresnet_lonely']['ghost']
        if self.enable_ppn:
            assert cfg['uresnet_ppn']['ppn']['downsample_ghost']

    # Enforce basic logical order
    assert self.enable_uresnet # Need semantics for everything
    assert self.enable_ppn or (not self.use_ppn_in_gnn) # If PPN is used in GNN, need PPN
    assert self.enable_dbscan or self.enable_cnn_clust # Need at least one of two dense clusterer
    if self.enable_cosmic: assert self.enable_gnn_int # Cosmic classification needs int. clustering<|MERGE_RESOLUTION|>--- conflicted
+++ resolved
@@ -12,103 +12,11 @@
 
 from mlreco.models.layers.dbscan import DBSCANFragmenter
 from mlreco.models.layers.cnn_encoder import ResidualEncoder
-<<<<<<< HEAD
-=======
-from mlreco.utils.gnn.cluster import get_cluster_label, get_cluster_batch
-
-
-class CosmicLoss(torch.nn.modules.loss._Loss):
-    def __init__(self, cfg):
-        super(CosmicLoss, self).__init__()
-
-    def forward(self, out, label_clustering):
-        """
-        Simple cross-entropy loss for ResidualEncoder output on nu vs cosmic discrimination.
-        """
-        device = out['inter_cosmic_pred'][0][0].device
-        nu_loss, total_acc = 0., 0.
-        nu_acc, cosmic_acc = 0., 0.
-        n_interactions, n_nu, n_cosmic = 0, 0, 0
-        for i in range(len(label_clustering)):
-            for b in range(len(label_clustering[i][:, 3].unique())):
-                batch_mask = label_clustering[i][:, 3] == b
-                nu_label = get_cluster_label(label_clustering[i][batch_mask], out['interactions'][i][b], column=8)
-                nu_label = torch.tensor(nu_label, requires_grad=False, device=device).view(-1)
-                nu_label = (nu_label > -1).long()
-                nu_count = (nu_label == 1).sum().float()
-                interaction_count = float(len(nu_label))
-                #w = torch.tensor([nu_count / float(len(nu_label)) + 0.01, 1 - nu_count / float(len(nu_label)) - 0.01], device=device)
-                #print("Weight: ", w)
-                if nu_count < interaction_count:
-                    nu_loss += interaction_count / (interaction_count - nu_count) * torch.nn.functional.cross_entropy(out['inter_cosmic_pred'][i][b][nu_label != 1], nu_label[nu_label != 1])
-                if nu_count > 0:
-                    nu_loss += interaction_count / nu_count * torch.nn.functional.cross_entropy(out['inter_cosmic_pred'][i][b][nu_label == 1], nu_label[nu_label == 1])
-
-                total_acc += (out['inter_cosmic_pred'][i][b].argmax(dim=1) == nu_label).sum().float()
-                nu_acc += (out['inter_cosmic_pred'][i][b].argmax(dim=1) == nu_label)[nu_label == 1].sum().float()
-                cosmic_acc += (out['inter_cosmic_pred'][i][b].argmax(dim=1) == nu_label)[nu_label == 0].sum().float()
-
-                n_interactions += len(nu_label)
-                n_nu += (nu_label == 1).sum().float()
-                n_cosmic += (nu_label == 0).sum().float()
-
-        return {
-            'loss': nu_loss/n_interactions,
-            'accuracy': total_acc/n_interactions,
-            'cosmic_acc': cosmic_acc/n_cosmic,
-            'nu_acc': nu_acc/n_nu
-        }
-
-def setup_chain_cfg(self, cfg):
-    """
-    Prepare both GhostChain2 and GhostChain2Loss
-    Make sure config is logically sound with some basic checks
-    """
-    chain_cfg = cfg['chain']
-    self.enable_ghost      = chain_cfg.get('enable_ghost', False)
-    self.verbose           = chain_cfg.get('verbose', False)
-    self.enable_uresnet    = chain_cfg.get('enable_uresnet', True)
-    self.enable_ppn        = chain_cfg.get('enable_ppn', True)
-    self.enable_cnn_clust  = chain_cfg.get('enable_cnn_clust', False)
-    self.enable_gnn_shower = chain_cfg.get('enable_gnn_shower', False)
-    self.enable_gnn_tracks = chain_cfg.get('enable_gnn_tracks', False)
-    self.enable_gnn_particle = chain_cfg.get('enable_gnn_particle', False)
-    self.enable_gnn_int    = chain_cfg.get('enable_gnn_int', False)
-    self.enable_kinematics = chain_cfg.get('enable_kinematics', False)
-    self.enable_cosmic = chain_cfg.get('enable_cosmic', False)
-
-    # whether to use CNN clustering or "dumb" DBSCAN clustering
-    #self.use_dbscan_clust  = chain_cfg.get('use_dbscan_clust', False)
-    # Whether to use PPN shower start information (GNN shower clustering step only)
-    self.use_ppn_in_gnn    = chain_cfg.get('use_ppn_in_gnn', False)
-
-    # Enforce basic logical order
-    assert self.enable_uresnet or (self.enable_uresnet and self.enable_ppn) \
-        or (self.enable_uresnet and self.enable_cnn_clust) \
-        or (self.enable_uresnet and self.enable_gnn_shower) \
-        or (self.enable_uresnet and self.enable_cnn_clust and self.enable_gnn_tracks) \
-        or (self.enable_uresnet and self.enable_ppn and self.enable_gnn_shower and self.enable_gnn_int) \
-        or (self.enable_uresnet and self.enable_kinematics) \
-        or (self.enable_uresnet and self.enable_ppn and self.enable_gnn_shower and self.enable_gnn_int and self.enable_cosmic) \
-        or (self.enable_uresnet and self.enable_gnn_particle)
-    assert (not self.use_ppn_in_gnn) or self.enable_ppn
-    if self.enable_gnn_particle and (self.enable_gnn_shower or self.enable_gnn_tracks):
-        raise Exception("The option `enable_gnn_particle` should not be used simultaneously with `enable_gnn_shower` nor `enable_gnn_tracks`.")
-    #assert self.use_dbscan_clust ^ self.enable_cnn_clust
-
-    # Make sure the deghosting config is consistent
-    if self.enable_ghost:
-        assert cfg['uresnet_ppn']['uresnet_lonely']['ghost']
-        if self.enable_ppn:
-            assert cfg['uresnet_ppn']['ppn']['downsample_ghost']
-
-    self.enable_dbscan = self.enable_gnn_shower or self.enable_gnn_tracks or self.enable_gnn_particle or self.enable_gnn_int or self.enable_kinematics or self.enable_cosmic
->>>>>>> 32688048
 
 from mlreco.utils.deghosting import adapt_labels
 from mlreco.utils.dense_cluster import fit_predict, gaussian_kernel_cuda
 from mlreco.utils.gnn.evaluation import node_assignment_score, primary_assignment
-from mlreco.utils.gnn.cluster import cluster_direction, get_cluster_label, get_cluster_batch, form_clusters
+from mlreco.utils.gnn.cluster import form_clusters, get_cluster_batch, get_cluster_label, cluster_direction
 
 class GhostChain(torch.nn.Module):
     """
@@ -117,7 +25,7 @@
     - UResNet for voxel-wise semantic segmentation
     - PPN for point proposal
     - DBSCAN/PILOT/SPICE for dense particle clustering
-    - GrapPA for particle aggregation and identification
+    - GrapPA(s) for particle aggregation and identification
     - CNN for interaction classification
     """
     MODULES = ['grappa_shower', 'grappa_track', 'grappa_inter',
@@ -140,75 +48,40 @@
         if self.enable_ppn:
             self.ppn            = PPN(cfg['uresnet_ppn'])
 
-        # Initialize the dense clustering modules
+        # Initialize the CNN dense clustering module
         self.cluster_classes = []
         if self.enable_cnn_clust:
-            self.spatial_embeddings    = ClusterCNN(cfg['spice'])
-            # Fragment formation parameters
-            self.frag_cfg     = cfg['spice']['fragment_clustering']
-            self.s_thresholds = self.frag_cfg.get('s_thresholds', [0.0, 0.0, 0.0, 0.0])
-            self.p_thresholds = self.frag_cfg.get('p_thresholds', [0.5, 0.5, 0.5, 0.5])
-            self.cluster_all  = self.frag_cfg.get('cluster_all', True)
-            self.cluster_classes = self.frag_cfg.get('cluster_classes', [])
-            self.min_frag_size = self.frag_cfg.get('min_frag_size', 10)
-            self.spice_min_voxels = self.frag_cfg.get('min_voxels', 2)
-
-        num_classes = cfg['uresnet_ppn']['uresnet_lonely'].get('num_classes', 5)
-        for s in self.cluster_classes:
-            assert s < num_classes
-
-        # If enabled, DBSCAN fragmenter clusters whatever classes the CNN clustering does not
+            self.spatial_embeddings = ClusterCNN(cfg['spice'])
+            self._s_thresholds  = cfg['spice']['fragment_clustering'].get('s_thresholds', [0.0, 0.0, 0.0, 0.0])
+            self._p_thresholds  = cfg['spice']['fragment_clustering'].get('p_thresholds', [0.5, 0.5, 0.5, 0.5])
+            self._spice_classes = cfg['spice']['fragment_clustering'].get('cluster_classes', [])
+
+        # Initialize the DBSCAN fragmenter module
         if self.enable_dbscan:
-            self.dbscan_frag = DBSCANFragmenter(cfg, cluster_classes=[s for s in range(num_classes) if (s not in self.cluster_classes)])
-<<<<<<< HEAD
-=======
-            #self.dbscan = DBScanClusts2(cfg)
-
-        if self.enable_gnn_shower or self.enable_gnn_tracks or self.enable_gnn_int or self.enable_gnn_particle:
-            # Initialize the geometric encoders
-            self.node_encoder = node_encoder_construct(cfg['grappa_shower'])
-            self.edge_encoder = edge_encoder_construct(cfg['grappa_shower'])
->>>>>>> 32688048
-
-        # Initialize the particle aggregators
+            self.dbscan_frag = DBSCANFragmenter(cfg)
+
+        # Initialize the particle aggregator modules
         if self.enable_gnn_shower:
-<<<<<<< HEAD
             self.grappa_shower = GNN(cfg, name='grappa_shower')
-            self._start_dir_max_dist = cfg['grappa_shower']['base'].get('start_dir_max_dist', 5)
+            self._shower_id = cfg['grappa_shower']['base'].get('node_type', 0)
 
         if self.enable_gnn_tracks:
             self.grappa_track = GNN(cfg, name='grappa_track')
-=======
-            self.grappa_shower  = GNN(cfg['grappa_shower']['gnn_model'])
-            #self.min_frag_size_shower = max(self.min_frag_size, cfg['grappa_shower']['base'].get('node_min_size', -1))
-            self.start_dir_max_dist = cfg['grappa_shower']['base'].get('start_dir_max_dist', 5)
-
-        if self.enable_gnn_tracks:
-            self.grappa_track  = GNN(cfg['grappa_track']['gnn_model'])
-            #self.min_frag_size_track = max(self.min_frag_size, cfg['grappa_track']['base'].get('node_min_size', -1))
+            self._track_id = cfg['grappa_track']['base'].get('node_type', 1)
 
         if self.enable_gnn_particle:
-            self.grappa_particle = GNN(cfg['grappa_particle']['gnn_model'])
-            self.start_dir_max_dist = cfg['grappa_particle']['base'].get('start_dir_max_dist', 5)
-            #self.min_frag_size_particle = max(self.min_frag_size, cfg['grappa_particle']['base'].get('node_min_size', -1))
->>>>>>> 32688048
+            self.grappa_particle = GNN(cfg, name='grappa_particle')
+            self._particle_ids = cfg['grappa_particle']['base'].get('node_type', [0,1])
 
         if self.enable_gnn_int:
             self.grappa_inter = GNN(cfg, name='grappa_inter')
+            self._inter_ids = cfg['grappa_inter']['base'].get('node_type', [0,1,2,3])
 
         if self.enable_kinematics:
-<<<<<<< HEAD
             self.grappa_kinematics = GNN(cfg, name='grappa_kinematics')
-=======
-            self.kinematics_node_encoder = node_encoder_construct(cfg['grappa_kinematics'], model_name='kinematics_node_encoder')
-            self.kinematics_edge_encoder = edge_encoder_construct(cfg['grappa_kinematics'], model_name='kinematics_edge_encoder')
-            self.grappa_kinematics = gnn_model_construct(cfg['grappa_kinematics'], model_name='gnn_model')
-            self.momentum_net = MomentumNet(cfg['grappa_kinematics']['gnn_model']['node_output_feats'], num_output=1, num_hidden=cfg['grappa_kinematics']['momentum_net']['num_hidden'])
-            self.type_net = MomentumNet(cfg['grappa_kinematics']['gnn_model']['node_output_feats'], num_output=5, num_hidden=cfg['grappa_kinematics']['type_net']['num_hidden'])
->>>>>>> 32688048
             self._kinematics_use_true_particles = cfg['grappa_kinematics'].get('use_true_particles', False)
 
-        # Initialize the interaction classifier
+        # Initialize the interaction classifier module
         if self.enable_cosmic:
             self.cosmic_discriminator = ResidualEncoder(cfg['cosmic_discriminator'])
             self._cosmic_use_input_data = cfg['cosmic_discriminator'].get('use_input_data', True)
@@ -220,21 +93,17 @@
         Extracting clustering predictions from CNN clustering output
         """
         batch_labels = input[0][:,3]
-        fragments = []
-        frag_batch_ids = []
+        fragments, frag_batch_ids = [], []
         semantic_labels = torch.argmax(result['segmentation'][0].detach(), dim=1).flatten()
         for batch_id in batch_labels.unique():
-            for s in self.cluster_classes:
-                #if s > 3: continue
+            for s in self._spice_classes:
                 mask = torch.nonzero((batch_labels == batch_id) & (semantic_labels == s)).flatten()
-                if len(result['embeddings'][0][mask]) < self.spice_min_voxels:
-                    continue
                 pred_labels = fit_predict(embeddings = result['embeddings'][0][mask],
                                           seediness = result['seediness'][0][mask],
                                           margins = result['margins'][0][mask],
                                           fitfunc = gaussian_kernel_cuda,
-                                          s_threshold = self.s_thresholds[s],
-                                          p_threshold = self.p_thresholds[s])
+                                          s_threshold = self._s_thresholds[s],
+                                          p_threshold = self._p_thresholds[s])
                 for c in pred_labels.unique():
                     if c < 0:
                         continue
@@ -253,51 +122,54 @@
         return fragments, frag_batch_ids, frag_seg
 
 
-<<<<<<< HEAD
-    def run_gnn(self, grappa, input, result, clusts, labels, extra_feats=None):
-=======
-    def select_particle_in_group(self, result, counts, b, particles, part_primary_ids, node_pred, group_pred, fragments):
-        """
-        Merge fragments into particle instances, retain primary fragment id of each group
-        """
-        voxel_inds = counts[:b].sum().item()+np.arange(counts[b].item())
-        primary_labels = None
-        if node_pred is not None:
-            primary_labels = primary_assignment(result[node_pred][0][b].detach().cpu().numpy(), result[group_pred][0][b])
-        for g in np.unique(result[group_pred][0][b]):
-            group_mask = np.where(result[group_pred][0][b] == g)[0]
-            particles.append(voxel_inds[np.concatenate(result[fragments][0][b][group_mask])])
-            if node_pred is not None:
-                primary_id = group_mask[primary_labels[group_mask]][0]
-                part_primary_ids.append(primary_id)
-            else:
-                part_primary_ids.append(g)
-
-    def get_gnn_input(self, semantic_label, frag_seg, frag_batch_ids, fragments, input, result, use_ppn=True):
-        device = input[0].device
-
-        em_mask = np.where((frag_seg == semantic_label))[0]
-        edge_index = complete_graph(frag_batch_ids[em_mask])
-        x = self.node_encoder(input[0], fragments[em_mask])
-        e = self.edge_encoder(input[0], fragments[em_mask], edge_index)
-
-        if self.use_ppn_in_gnn and use_ppn:
-            # Extract shower starts from PPN predictions (most likely prediction)
-            ppn_points = result['points'][0].detach()
-            ppn_feats = torch.empty((0,8), device=device, dtype=torch.float)
-            for f in fragments[em_mask]:
-                scores = torch.softmax(ppn_points[f,3:5], dim=1)
-                argmax = torch.argmax(scores[:,-1])
-                start  = input[0][f][argmax,:3].float()+ppn_points[f][argmax,:3]+0.5
-                dir = cluster_direction(input[0][f][:,:3].float(), start, max_dist=self.start_dir_max_dist)
-                ppn_feats = torch.cat((ppn_feats, torch.cat([start, dir, scores[argmax]]).reshape(1,-1)), dim=0)
-
-            x = torch.cat([x, ppn_feats], dim=1)
-
-        return em_mask, edge_index, x, e
-
-    def run_gnn(self, gnn_model, input, result, frag_batch_ids, fragments, edge_index, x, e, labels, node_predictors=['node_pred']):
->>>>>>> 32688048
+    def get_extra_gnn_features(self, fragments, frag_seg, classes, input, result, use_ppn=False, use_supp=False):
+        """
+        Extracting extra features to feed into the GNN particle aggregators
+        - PPN: Most likely PPN point for showers, end points for tracks (+ direction estimate)
+        - Supplemental: Mean/RMS energy in the fragment + semantic class
+        """
+        # Build a mask for the requested classes
+        mask = np.zeros(len(frag_seg), dtype=np.bool)
+        for c in classes:
+            mask |= (frag_seg == c)
+        mask = np.where(mask)[0]
+
+        # If requested, extract PPN-related features
+        kwargs = {}
+        if use_ppn:
+            points_tensor = result['points'][0].detach().double()
+            ppn_points = torch.empty((0,6), device=input[0].device, dtype=torch.double)
+            for i, f in enumerate(fragments[mask]):
+                if frag_seg[mask][i] == 1:
+                    dist_mat = torch.cdist(input[0][f,:3], input[0][f,:3])
+                    idx = torch.argmax(dist_mat)
+                    idxs = int(idx/len(f)), int(idx%len(f))
+                    end_points = torch.cat([input[0][f[idxs[0]],:3], input[0][f[idxs[1]],:3]]).reshape(1,-1)
+                    ppn_points = torch.cat((ppn_points, end_points), dim=0)
+                else:
+                    scores = torch.softmax(points_tensor[f,3:5], dim=1)
+                    argmax = torch.argmax(scores[:,-1])
+                    start  = input[0][f][argmax,:3] + points_tensor[f][argmax,:3] + 0.5
+                    ppn_points = torch.cat((ppn_points, torch.cat([start, start]).reshape(1,-1)), dim=0)
+
+            kwargs['points'] = ppn_points
+
+        # If requested, add energy and semantic related features
+        if use_supp:
+            supp_feats = torch.empty((0,3), device=input[0].device, dtype=torch.float)
+            for i, f in enumerate(fragments[mask]):
+                values = torch.cat((input[0][f,4].mean().reshape(1), input[0][f,4].std().reshape(1))).float()
+                if torch.isnan(values[1]): # Handle size-1 particles
+                    values[1] = input[0][p,4] - input[0][p,4]
+                sem_type = torch.tensor([frag_seg[mask][i]], dtype=torch.float, device=input[0].device)
+                supp_feats = torch.cat((supp_feats, torch.cat([values, sem_type.reshape(1)]).reshape(1,-1)), dim=0)
+
+            kwargs['extra_feats'] = supp_feats
+
+        return mask, kwargs
+
+
+    def run_gnn(self, grappa, input, result, clusts, labels, kwargs={}):
         """
         Generic function to group in one place the common code to run a GNN model.
 
@@ -307,14 +179,14 @@
         - result: dictionary
         - clusts: list of list of indices (indexing input data)
         - labels: dictionary of strings to label the final result
-        - extra_feats: features to add to the encoded features
+        - kwargs: extra arguments to pass to the gnn
 
         OUTPUTS
             None (modifies the result dict in place)
         """
 
         # Pass data through the GrapPA model
-        gnn_output = grappa(input, clusts, extra_feats)
+        gnn_output = grappa(input, clusts, **kwargs)
 
         # Update the result dictionary if the corresponding label exists
         for l, tag in labels.items():
@@ -381,9 +253,6 @@
 
             # Extract fragment predictions to input into the GNN
             fragments_cnn, frag_batch_ids_cnn, frag_seg_cnn = self.extract_fragment(input, result)
-            #semantic_labels = torch.argmax(result['segmentation'][0].detach(), dim=1).flatten()
-            #print("CNN fragments: ", len(fragments_cnn))
-            #print(len([x for x in fragments_cnn if len(x) > 10]))
             fragments.extend(fragments_cnn)
             frag_batch_ids.extend(frag_batch_ids_cnn)
             frag_seg.extend(frag_seg_cnn)
@@ -397,8 +266,6 @@
                 vals, cnts = semantic_labels[f].unique(return_counts=True)
                 assert len(vals) == 1
                 frag_seg_dbscan[i] = vals[torch.argmax(cnts)].item()
-            #print("DBSCAN fragments: ", len(fragments_dbscan))
-            #print(len([x for x in fragments_dbscan if len(x) > 10]))
             fragments.extend(fragments_dbscan)
             frag_batch_ids.extend(frag_batch_ids_dbscan)
             frag_seg.extend(frag_seg_dbscan)
@@ -423,155 +290,91 @@
         })
 
         # ---
-        # 2. GNN clustering: shower & track
+        # 2. GNN particle instance formation
         # ---
 
-<<<<<<< HEAD
         if self.enable_gnn_shower:
-            # Add PPN features to the node features specified in the config file, if requested
-            em_mask = np.where(frag_seg == 0)[0]
-            ppn_feats = None
-            if self.use_ppn_in_gnn:
-                # Extract shower starts from PPN predictions (most likely prediction)
-                ppn_points = result['points'][0].detach()
-                ppn_feats = torch.empty((0,8), device=device, dtype=torch.float)
-                for f in fragments[em_mask]:
-                    scores = torch.softmax(ppn_points[f,3:5], dim=1)
-                    argmax = torch.argmax(scores[:,-1])
-                    start  = input[0][f][argmax,:3].float()+ppn_points[f][argmax,:3]+0.5
-                    dir = cluster_direction(input[0][f][:,:3].float(), start, max_dist=self._start_dir_max_dist)
-                    ppn_feats = torch.cat((ppn_feats, torch.cat([start, dir, scores[argmax]]).reshape(1,-1)), dim=0)
-
-            # Run shower GrapPA
-            self.run_gnn(self.grappa_shower, input, result, fragments[em_mask],
-                         {'clusts': 'shower_fragments', 'node_pred': 'shower_node_pred', 'edge_pred': 'shower_edge_pred', 'edge_index': 'shower_edge_index', 'group_pred': 'shower_group_pred'},
-                         extra_feats = ppn_feats)
+            # Run shower GrapPA: merges shower fragments into shower instances
+            em_mask, kwargs = self.get_extra_gnn_features(fragments, frag_seg, [self._shower_id], input, result, use_ppn=self.use_ppn_in_gnn, use_supp=True)
+            output_keys = {'clusts': 'shower_fragments', 'node_pred': 'shower_node_pred', 'edge_pred': 'shower_edge_pred', 'edge_index': 'shower_edge_index', 'group_pred': 'shower_group_pred'}
+            self.run_gnn(self.grappa_shower, input, result, fragments[em_mask], output_keys, kwargs)
 
         if self.enable_gnn_tracks:
-            # Run track GrapPA
-            track_mask = np.where(frag_seg == 1)[0]
-            self.run_gnn(self.grappa_track, input, result, fragments[track_mask],
-                        {'clusts': 'track_fragments', 'node_pred': 'track_node_pred', 'edge_pred': 'track_edge_pred', 'edge_index': 'track_edge_index', 'group_pred': 'track_group_pred'})
-=======
+            # Run track GrapPA: merges tracks fragments into track instances
+            track_mask, kwargs = self.get_extra_gnn_features(fragments, frag_seg, [self._track_id], input, result, use_ppn=self.use_ppn_in_gnn, use_supp=True)
+            output_keys = {'clusts': 'track_fragments', 'node_pred': 'track_node_pred', 'edge_pred': 'track_edge_pred', 'edge_index': 'track_edge_index', 'group_pred': 'track_group_pred'}
+            self.run_gnn(self.grappa_track, input, result, fragments[track_mask], output_keys, kwargs)
+
         if self.enable_gnn_particle:
-            # Shower GNN input
-            em_mask_shower, edge_index_shower, x_shower, e_shower = self.get_gnn_input(0, frag_seg, frag_batch_ids, fragments, input, result)
-
-            # Track GNN input
-            em_mask_track, edge_index_track, x_track, e_track = self.get_gnn_input(1, frag_seg, frag_batch_ids, fragments, input, result)
-
-            # Merge both GNN inputs - requires some gymnastics to get
-            # consecutive batch ids in both nodes (x) and edges (e) features
-            # without forgetting to update the edge index, too.
-            em_mask = np.concatenate([em_mask_shower, em_mask_track], axis=0)
-            n_shower = len(em_mask_shower)
-            # Reorder to have consecutive batch ids (implicit assumption in run_gnn)
-            perm = np.argsort(frag_batch_ids[em_mask], kind='stable')
-            x = torch.cat([x_shower, x_track], dim=0)[perm, :]
-            # Offset edge_index_track indices by the total shower fragments count
-            edge_index = np.concatenate([edge_index_shower, (edge_index_track + n_shower)], axis=1)
-            edge_perm = np.argsort(frag_batch_ids[em_mask][edge_index[0]], kind='stable')
-            # Now reorder the edge index too, for consecutive batch ids
-            e = torch.cat([e_shower, e_track], dim=0)[edge_perm, :]
-            edge_index = edge_index[:, edge_perm]
-            # Need to replace indices stored in edge_index with their
-            # corresponding indices - from inverted permutation
-            edge_index = np.argsort(perm)[edge_index]
-            em_mask = em_mask[perm]
-
-            self.run_gnn(self.grappa_particle, input, result, frag_batch_ids[em_mask], fragments[em_mask], edge_index, x, e,
-                        {'frags': 'particle_fragments', 'node_pred': 'particle_node_pred', 'edge_pred': 'particle_edge_pred', 'edge_index': 'particle_edge_index', 'group_pred': 'particle_group_pred'})
-        else:
+            # Run particle GrapPA: merges particle fragments or labels in _partile_ids together into particle instances
+            mask, kwargs = self.get_extra_gnn_features(fragments, frag_seg, self._particle_ids, input, result, use_ppn=self.use_ppn_in_gnn, use_supp=True)
+            kwargs['groups'] = frag_seg[mask]
+            output_keys = {'clusts': 'particle_fragments', 'node_pred': 'particle_node_pred', 'edge_pred': 'particle_edge_pred', 'edge_index': 'particle_edge_index', 'group_pred': 'particle_group_pred'}
+            self.run_gnn(self.grappa_particle, input, result, fragments[mask], output_keys, kwargs)
+
+        # Merge fragments into particle instances, retain primary fragment id of showers
+        particles, part_primary_ids = [], []
+        for b in range(len(counts)):
+            mask = (frag_batch_ids == b)
+            # Append one particle per particle group
+            if self.enable_gnn_particle:
+                self.select_particle_in_group(result, counts, b, particles, part_primary_ids, 'particle_node_pred', 'particle_group_pred', 'particle_fragments')
+                for c in self._particle_ids:
+                    mask &= (frag_seg != c)
+            # Append one particle per shower group
             if self.enable_gnn_shower:
-                # Initialize a complete graph for edge prediction, get shower fragment and edge features
-                em_mask, edge_index, x, e = self.get_gnn_input(0, frag_seg, frag_batch_ids, fragments, input, result)
-
-                self.run_gnn(self.grappa_shower, input, result, frag_batch_ids[em_mask], fragments[em_mask], edge_index, x, e,
-                            {'frags': 'fragments', 'node_pred': 'frag_node_pred', 'edge_pred': 'frag_edge_pred', 'edge_index': 'frag_edge_index', 'group_pred': 'frag_group_pred'})
-
+                self.select_particle_in_group(result, counts, b, particles, part_primary_ids, 'shower_node_pred', 'shower_group_pred', 'shower_fragments')
+                mask &= (frag_seg != self._shower_id)
+            # Append one particle per track group
             if self.enable_gnn_tracks:
-                # Initialize a complete graph for edge prediction, get track fragment and edge features
-                em_mask, edge_index, x, e = self.get_gnn_input(1, frag_seg, frag_batch_ids, fragments, input, result, use_ppn=False)
-
-                self.run_gnn(self.grappa_track, input, result, frag_batch_ids[em_mask], fragments[em_mask], edge_index, x, e,
-                            {'frags': 'track_fragments', 'node_pred': 'track_node_pred', 'edge_pred': 'track_edge_pred', 'edge_index': 'track_edge_index', 'group_pred': 'track_group_pred'})
->>>>>>> 32688048
-
-        # Merge fragments into particle instances, retain primary fragment id of showers
-        if self.enable_gnn_int or self.enable_kinematics:
-            _, counts = torch.unique(input[0][:,3], return_counts=True)
-            particles, part_primary_ids = [], []
-            for b in range(len(counts)):
-                # Append one particle per shower group
-                if self.enable_gnn_shower:
-                    self.select_particle_in_group(result, counts, b, particles, part_primary_ids, 'shower_node_pred', 'shower_group_pred', 'shower_fragments')
-                # Append one particle per track group
-                if self.enable_gnn_tracks:
-                    self.select_particle_in_group(result, counts, b, particles, part_primary_ids, 'track_node_pred', 'track_group_pred', 'track_fragments')
-
-                # Append non-shower fragments as is
-                mask = (frag_batch_ids == b) & (frag_seg != 0)
-                if self.enable_gnn_tracks:
-                    # Ignore tracks fragments as well
-                    mask = mask & (frag_seg != 1)
-                particles.extend(fragments[mask])
-                part_primary_ids.extend(-np.ones(np.sum(mask)))
-
-            particles = np.array(particles, dtype=object)
-            part_batch_ids = get_cluster_batch(input[0], particles)
-            part_primary_ids = np.array(part_primary_ids, dtype=np.int32)
-            part_seg = np.empty(len(particles), dtype=np.int32)
-            for i, p in enumerate(particles):
-                vals, cnts = semantic_labels[p].unique(return_counts=True)
-                assert len(vals) == 1
-                part_seg[i] = vals[torch.argmax(cnts)].item()
+                self.select_particle_in_group(result, counts, b, particles, part_primary_ids, 'track_node_pred', 'track_group_pred', 'track_fragments')
+                mask &= (frag_seg != self._track_id)
+
+            # Append one particle per fragment that is not already accounted for
+            particles.extend(fragments[mask])
+            part_primary_ids.extend(-np.ones(np.sum(mask)))
+
+        particles = np.array(particles, dtype=object)
+        part_batch_ids = get_cluster_batch(input[0], particles)
+        part_primary_ids = np.array(part_primary_ids, dtype=np.int32)
+        part_seg = np.empty(len(particles), dtype=np.int32)
+        for i, p in enumerate(particles):
+            vals, cnts = semantic_labels[p].unique(return_counts=True)
+            assert len(vals) == 1
+            part_seg[i] = vals[torch.argmax(cnts)].item()
+
+        # Store in result the intermediate fragments
+        bcids = [np.where(part_batch_ids == b)[0] for b in range(len(counts))]
+        same_length = [np.all([len(c) == len(particles[b][0]) for c in particles[b]] ) for b in bcids]
+        parts = [np.array([vids[c].astype(np.int64) for c in particles[b]], dtype=np.object if not same_length[idx] else np.int64) for idx, b in enumerate(bcids)]
+        parts_seg = [part_seg[b] for idx, b in enumerate(bcids)]
+
+        result.update({
+            'particles': [parts],
+            'particles_seg': [parts_seg]
+        })
 
         # ---
         # 3. GNN interaction clustering
         # ---
 
         if self.enable_gnn_int:
-
-            # Extract interesting points for particles, add semantic class, mean value and rms value
-            # - For showers, take the most likely PPN voxel of the primary fragment
-            # - For tracks, take the points furthest removed from each other (why not ?)
-            # - For Michel and Delta, take the most likely PPN voxel
-            ppn_feats = None
-            if self.enable_ppn:
-                ppn_points = result['points'][0].detach()
-                ppn_feats = torch.empty((0,12), device=input[0].device, dtype=torch.float)
-                for i, p in enumerate(particles):
-                    if part_seg[i] == 1:
-                        from mlreco.utils import local_cdist
-                        dist_mat = local_cdist(input[0][p,:3], input[0][p,:3])
-                        idx = torch.argmax(dist_mat)
-                        start_id, end_id = int(idx/len(p)), int(idx%len(p))
-                        start, end = input[0][p[start_id],:3].float(), input[0][p[end_id],:3].float()
-                        dir = end-start
-                        if dir.norm():
-                            dir = dir/dir.norm()
-                    else:
-                        if part_seg[i] == 0:
-                            voxel_inds = counts[:part_batch_ids[i]].sum().item()+np.arange(counts[part_batch_ids[i]].item())
-                            p = voxel_inds[result['fragments'][0][part_batch_ids[i]][part_primary_ids[i]]]
-                        scores = torch.softmax(ppn_points[p,3:5], dim=1)
-                        argmax = torch.argmax(scores[:,-1])
-                        start = end = input[0][p][argmax,:3].float()+ppn_points[p][argmax,:3]+0.5
-                        dir = cluster_direction(input[0][p][:,:3].float(), start, max_dist=self._start_dir_max_dist)
-
-                    sem_type = torch.tensor([part_seg[i]], dtype=torch.float, device=device)
-                    values = torch.cat((input[0][p,4].mean().reshape(1), input[0][p,4].std().reshape(1))).float()
-                    if torch.isnan(values[1]): # Handle size-1 particles
-                        values[1] = input[0][p,4] - input[0][p,4]
-                    ppn_feats = torch.cat((ppn_feats, torch.cat([values, sem_type.reshape(1), start, end, dir]).reshape(1,-1)), dim=0)
-
-            self.run_gnn(self.grappa_inter, input, result, particles,
-                        {'clusts': 'particles', 'edge_pred': 'inter_edge_pred', 'edge_index': 'inter_edge_index', 'group_pred': 'inter_group_pred'},
-                        extra_feats = ppn_feats)
+            # For showers, select primary for extra feature extraction
+            extra_feats_particles = []
+            for i, p in enumerate(particles):
+                if part_seg[i] == 0:
+                    voxel_inds = counts[:part_batch_ids[i]].sum().item() + np.arange(counts[part_batch_ids[i]].item())
+                    p = voxel_inds[result['fragments'][0][part_batch_ids[i]][part_primary_ids[i]]]
+                extra_feats_particles.append(p)
+            extra_feats_particles = np.array(extra_feats_particles, dtype=object)
+
+            # Run interaction GrapPA: merges particle instances into interactions
+            _, kwargs = self.get_extra_gnn_features(extra_feats_particles, part_seg, self._inter_ids, input, result, use_ppn=self.use_ppn_in_gnn, use_supp=True)
+            output_keys = {'clusts': 'inter_particles', 'edge_pred': 'inter_edge_pred', 'edge_index': 'inter_edge_index', 'group_pred': 'inter_group_pred'}
+            self.run_gnn(self.grappa_inter, input, result, particles, output_keys, kwargs)
 
         # ---
         # 4. GNN for particle flow & kinematics
-        # TODO: connect to output of interaction clustering?
         # ---
 
         if self.enable_kinematics:
@@ -590,18 +393,8 @@
                 kinematics_particles = particles
                 kinematics_part_batch_ids = part_batch_ids
 
-<<<<<<< HEAD
-            self.run_gnn(self.grappa_kinematics, input, result, kinematics_particles,
-                        {'clusts': 'kinematics_particles', 'edge_index': 'kinematics_edge_index', 'node_pred_p': 'node_pred_p', 'node_pred_type': 'node_pred_type', 'edge_pred': 'flow_edge_pred'})
-=======
-            edge_index = complete_graph(kinematics_part_batch_ids)
-            x = self.kinematics_node_encoder(input[0], kinematics_particles)
-            e = self.kinematics_edge_encoder(input[0], kinematics_particles, edge_index)
-
-            self.run_gnn(self.grappa_kinematics, input, result, kinematics_part_batch_ids, kinematics_particles, edge_index, x, e,
-                        {'frags': 'kinematics_particles', 'edge_index': 'kinematics_edge_index', 'node_pred_p': 'node_pred_p', 'node_pred_type': 'node_pred_type', 'edge_pred': 'flow_edge_pred'},
-                        node_predictors=[('node_pred_type', self.type_net), ('node_pred_p', self.momentum_net)])
->>>>>>> 32688048
+            output_keys = {'clusts': 'kinematics_particles', 'edge_index': 'kinematics_edge_index', 'node_pred_p': 'node_pred_p', 'node_pred_type': 'node_pred_type', 'edge_pred': 'flow_edge_pred'}
+            self.run_gnn(self.grappa_kinematics, input, result, kinematics_particles, output_keys)
 
         if self.enable_cosmic:
             if not self.enable_gnn_int and not self._cosmic_use_true_interactions:
@@ -745,43 +538,33 @@
         if self.enable_cnn_clust:
             self.spatial_embeddings_loss = ClusteringLoss(cfg)
         if self.enable_gnn_shower:
-<<<<<<< HEAD
-            self.particle_gnn_loss       = GNNLoss(cfg, 'grappa_shower_loss')
-=======
-            self.shower_gnn_loss = GNNLoss(cfg, 'grappa_shower_loss')
->>>>>>> 32688048
+            self.shower_gnn_loss         = GNNLoss(cfg, 'grappa_shower_loss')
         if self.enable_gnn_tracks:
             self.track_gnn_loss          = GNNLoss(cfg, 'grappa_track_loss')
+        if self.enable_gnn_particle:
+            self.particle_gnn_loss       = GNNLoss(cfg, 'grappa_particle_loss')
         if self.enable_gnn_int:
-<<<<<<< HEAD
             self.inter_gnn_loss          = GNNLoss(cfg, 'grappa_inter_loss')
         if self.enable_kinematics:
             self.kinematics_loss         = GNNLoss(cfg, 'grappa_kinematics_loss')
-=======
-            self.inter_gnn_loss  = GNNLoss(cfg, 'grappa_inter_loss')
-        if self.enable_gnn_particle:
-            self.particle_gnn_loss  = GNNLoss(cfg, 'grappa_particle_loss')
-        if self.enable_kinematics: #FIXME
-            self.kinematics_loss = GNNLoss(cfg, 'grappa_kinematics_loss') #NodeKinematicsLoss
-            #self.flow_loss = GNNLoss(cfg, 'grappa_kinematics_loss') # EdgeLoss
->>>>>>> 32688048
         if self.enable_cosmic:
             self.cosmic_loss             = GNNLoss(cfg, 'cosmic_loss')
 
         # Initialize the loss weights
         self.loss_config = cfg['full_chain_loss']
-        self.segmentation_weight = self.loss_config.get('segmentation_weight', 1.0)
-        self.clustering_weight = self.loss_config.get('clustering_weight', 1.0)
-        self.ppn_weight = self.loss_config.get('ppn_weight', 0.0)
-        self.particle_gnn_weight = self.loss_config.get('particle_gnn_weight', 0.0)
-        self.shower_gnn_weight = self.loss_config.get('shower_gnn_weight', 0.0)
-        self.track_gnn_weight = self.loss_config.get('track_gnn_weight', 0.0)
-        self.inter_gnn_weight = self.loss_config.get('inter_gnn_weight', 0.0)
-        self.kinematics_weight = self.loss_config.get('kinematics_weight', 0.0)
-        self.flow_weight = self.loss_config.get('flow_weight', 0.0)
-        self.kinematics_p_weight = self.loss_config.get('kinematics_p_weight', 0.0)
+
+        self.segmentation_weight    = self.loss_config.get('segmentation_weight', 1.0)
+        self.clustering_weight      = self.loss_config.get('clustering_weight', 1.0)
+        self.ppn_weight             = self.loss_config.get('ppn_weight', 0.0)
+        self.shower_gnn_weight      = self.loss_config.get('shower_gnn_weight', 0.0)
+        self.track_gnn_weight       = self.loss_config.get('track_gnn_weight', 0.0)
+        self.particle_gnn_weight    = self.loss_config.get('particle_gnn_weight', 0.0)
+        self.inter_gnn_weight       = self.loss_config.get('inter_gnn_weight', 0.0)
+        self.kinematics_weight      = self.loss_config.get('kinematics_weight', 0.0)
+        self.flow_weight            = self.loss_config.get('flow_weight', 0.0)
+        self.kinematics_p_weight    = self.loss_config.get('kinematics_p_weight', 0.0)
         self.kinematics_type_weight = self.loss_config.get('kinematics_type_weight', 0.0)
-        self.cosmic_weight = self.loss_config.get('cosmic_weight', 0.0)
+        self.cosmic_weight          = self.loss_config.get('cosmic_weight', 0.0)
 
     def forward(self, out, seg_label, ppn_label=None, cluster_label=None, kinematics_label=None, particle_graph=None):
         res = {}
@@ -837,38 +620,51 @@
             accuracy += res_cnn_clust['accuracy']
             loss += self.clustering_weight*res_cnn_clust['loss']
 
-        if self.enable_gnn_particle:
-            # Apply the GNN particle clustering loss
-<<<<<<< HEAD
+        if self.enable_gnn_shower:
+            # Apply the GNN shower clustering loss
+            gnn_out = {}
             if 'shower_edge_pred' in out:
                 gnn_out = {
                     'clusts':out['shower_fragments'],
                     'node_pred':out['shower_node_pred'],
                     'edge_pred':out['shower_edge_pred'],
-                    'group_pred':out['shower_group_pred'],
-                    'edge_index':out['shower_edge_index'],
+                    'edge_index':out['shower_edge_index']
                 }
-                res_gnn_part = self.particle_gnn_loss(gnn_out, cluster_label)
-                res['shower_edge_loss'] = res_gnn_part['edge_loss']
-                res['shower_node_loss'] = res_gnn_part['node_loss']
-                res['shower_edge_accuracy'] = res_gnn_part['edge_accuracy']
-                res['shower_node_accuracy'] = res_gnn_part['node_accuracy']
-
-                accuracy += res_gnn_part['accuracy']
-                loss += self.particle_gnn_weight*res_gnn_part['loss']
-            else:
-                res['shower_edge_loss'] = 0.
-                res['shower_node_loss'] = 0.
-                res['shower_edge_accuracy'] = 1.
-                res['shower_node_accuracy'] = 1.
-=======
-            gnn_out = {
-                'clusts':out['particle_fragments'],
-                'node_pred':out['particle_node_pred'],
-                'edge_pred':out['particle_edge_pred'],
-                'group_pred':out['particle_group_pred'],
-                'edge_index':out['particle_edge_index'],
-            }
+            res_gnn_shower = self.shower_gnn_loss(gnn_out, cluster_label)
+            res['shower_edge_loss'] = res_gnn_shower['edge_loss']
+            res['shower_node_loss'] = res_gnn_shower['node_loss']
+            res['shower_edge_accuracy'] = res_gnn_shower['edge_accuracy']
+            res['shower_node_accuracy'] = res_gnn_shower['node_accuracy']
+
+            accuracy += res_gnn_shower['accuracy']
+            loss += self.shower_gnn_weight*res_gnn_shower['loss']
+
+        if self.enable_gnn_tracks:
+            # Apply the GNN track clustering loss
+            gnn_out = {}
+            if 'track_edge_pred' in out:
+                gnn_out = {
+                    'clusts':out['track_fragments'],
+                    'edge_pred':out['track_edge_pred'],
+                    'edge_index':out['track_edge_index']
+                }
+            res_gnn_track = self.track_gnn_loss(gnn_out, cluster_label)
+            res['track_edge_loss'] = res_gnn_track['loss']
+            res['track_edge_accuracy'] = res_gnn_track['accuracy']
+
+            accuracy += res_gnn_track['accuracy']
+            loss += self.track_gnn_weight*res_gnn_track['loss']
+
+        if self.enable_gnn_particle:
+            # Apply the GNN particle clustering loss
+            gnn_out = {}
+            if 'particle_edge_pred' in out:
+                gnn_out = {
+                    'clusts':out['particle_fragments'],
+                    'node_pred':out['particle_node_pred'],
+                    'edge_pred':out['particle_edge_pred'],
+                    'edge_index':out['particle_edge_index']
+                }
             res_gnn_part = self.particle_gnn_loss(gnn_out, cluster_label)
             res['particle_edge_loss'] = res_gnn_part['edge_loss']
             res['particle_node_loss'] = res_gnn_part['node_loss']
@@ -877,55 +673,17 @@
 
             accuracy += res_gnn_part['accuracy']
             loss += self.particle_gnn_weight*res_gnn_part['loss']
->>>>>>> 32688048
-
-        else:
-            if self.enable_gnn_shower:
-                # Apply the GNN particle clustering loss
-                gnn_out = {
-                    'clusts':out['fragments'],
-                    'node_pred':out['frag_node_pred'],
-                    'edge_pred':out['frag_edge_pred'],
-                    'group_pred':out['frag_group_pred'],
-                    'edge_index':out['frag_edge_index'],
-                }
-                res_gnn_shower = self.shower_gnn_loss(gnn_out, cluster_label)
-                res['frag_edge_loss'] = res_gnn_shower['edge_loss']
-                res['frag_node_loss'] = res_gnn_shower['node_loss']
-                res['frag_edge_accuracy'] = res_gnn_shower['edge_accuracy']
-                res['frag_node_accuracy'] = res_gnn_shower['node_accuracy']
-
-                accuracy += res_gnn_shower['accuracy']
-                loss += self.shower_gnn_weight*res_gnn_shower['loss']
-
-            if self.enable_gnn_tracks:
-                # Apply the GNN particle clustering loss
-                gnn_out = {
-                    'clusts':out['track_fragments'],
-                    #'node_pred':out['track_node_pred'],
-                    'edge_pred':out['track_edge_pred'],
-                    #'group_pred':out['track_group_pred'],
-                    'edge_index':out['track_edge_index'],
-                }
-                res_gnn_track = self.track_gnn_loss(gnn_out, cluster_label, None)
-                #res['track_edge_loss'] = res_gnn_track['edge_loss']
-                #res['track_node_loss'] = res_gnn_track['node_loss']
-                #res['track_edge_accuracy'] = res_gnn_track['edge_accuracy']
-                #res['track_node_accuracy'] = res_gnn_track['node_accuracy']
-                res['track_edge_loss'] = res_gnn_track['loss']
-                res['track_edge_accuracy'] = res_gnn_track['accuracy']
-
-                accuracy += res_gnn_track['accuracy']
-                loss += self.track_gnn_weight*res_gnn_track['loss']
 
         if self.enable_gnn_int:
             # Apply the GNN interaction grouping loss
-            gnn_out = {
-                'clusts':out['particles'],
-                'edge_pred':out['inter_edge_pred'],
-                'edge_index':out['inter_edge_index']
-            }
-            res_gnn_inter = self.inter_gnn_loss(gnn_out, cluster_label, None)
+            gnn_out = {}
+            if 'inter_edge_pred' in out:
+                gnn_out = {
+                    'clusts':out['particles'],
+                    'edge_pred':out['inter_edge_pred'],
+                    'edge_index':out['inter_edge_index']
+                }
+            res_gnn_inter = self.inter_gnn_loss(gnn_out, cluster_label)
             res['inter_edge_loss'] = res_gnn_inter['loss']
             res['inter_edge_accuracy'] = res_gnn_inter['accuracy']
 
@@ -934,13 +692,15 @@
 
         if self.enable_kinematics:
             # Loss on node predictions (type & momentum)
-            gnn_out = {
-                'clusts': out['kinematics_particles'],
-                'node_pred_p': out['node_pred_p'],
-                'node_pred_type': out['node_pred_type'],
-                'edge_pred': out['flow_edge_pred'],
-                'edge_index': out['kinematics_edge_index']
-            }
+            gnn_out = {}
+            if 'flow_edge_pred' in out:
+                gnn_out = {
+                    'clusts': out['kinematics_particles'],
+                    'node_pred_p': out['node_pred_p'],
+                    'node_pred_type': out['node_pred_type'],
+                    'edge_pred': out['flow_edge_pred'],
+                    'edge_index': out['kinematics_edge_index']
+                }
             res_kinematics = self.kinematics_loss(gnn_out, kinematics_label, graph=particle_graph)
 
             #res['kinematics_loss'] = self.kinematics_p_weight * res_kinematics['p_loss'] + self.kinematics_type_weight * res_kinematics['type_loss'] #res_kinematics['loss']
@@ -994,13 +754,8 @@
             if self.enable_cnn_clust:
                 print('Clustering Accuracy: {:.4f}'.format(res_cnn_clust['accuracy']))
             if self.enable_gnn_shower:
-<<<<<<< HEAD
-                print('Shower fragment clustering accuracy: {:.4f}'.format(res['shower_edge_accuracy']))
-                print('Shower primary prediction accuracy: {:.4f}'.format(res['shower_node_accuracy']))
-=======
                 print('Shower fragment clustering accuracy: {:.4f}'.format(res_gnn_shower['edge_accuracy']))
                 print('Shower primary prediction accuracy: {:.4f}'.format(res_gnn_shower['node_accuracy']))
->>>>>>> 32688048
             if self.enable_gnn_tracks:
                 print('Track fragment clustering accuracy: {:.4f}'.format(res_gnn_track['edge_accuracy']))
             if self.enable_gnn_particle:
@@ -1022,17 +777,18 @@
     Make sure config is logically sound with some basic checks
     """
     chain_cfg = cfg['chain']
-    self.enable_ghost      = chain_cfg.get('enable_ghost', False)
-    self.verbose           = chain_cfg.get('verbose', False)
-    self.enable_uresnet    = chain_cfg.get('enable_uresnet', True)
-    self.enable_ppn        = chain_cfg.get('enable_ppn', True)
-    self.enable_dbscan     = chain_cfg.get('enable_dbscan', True)
-    self.enable_cnn_clust  = chain_cfg.get('enable_cnn_clust', False)
-    self.enable_gnn_shower = chain_cfg.get('enable_gnn_shower', False)
-    self.enable_gnn_tracks = chain_cfg.get('enable_gnn_tracks', False)
-    self.enable_gnn_int    = chain_cfg.get('enable_gnn_int', False)
-    self.enable_kinematics = chain_cfg.get('enable_kinematics', False)
-    self.enable_cosmic     = chain_cfg.get('enable_cosmic', False)
+    self.enable_ghost        = chain_cfg.get('enable_ghost', False)
+    self.verbose             = chain_cfg.get('verbose', False)
+    self.enable_uresnet      = chain_cfg.get('enable_uresnet', True)
+    self.enable_ppn          = chain_cfg.get('enable_ppn', True)
+    self.enable_dbscan       = chain_cfg.get('enable_dbscan', True)
+    self.enable_cnn_clust    = chain_cfg.get('enable_cnn_clust', False)
+    self.enable_gnn_shower   = chain_cfg.get('enable_gnn_shower', False)
+    self.enable_gnn_tracks   = chain_cfg.get('enable_gnn_tracks', False)
+    self.enable_gnn_particle = chain_cfg.get('enable_gnn_particle', False)
+    self.enable_gnn_int      = chain_cfg.get('enable_gnn_int', False)
+    self.enable_kinematics   = chain_cfg.get('enable_kinematics', False)
+    self.enable_cosmic       = chain_cfg.get('enable_cosmic', False)
 
     # Whether to use PPN information (GNN shower clustering step only)
     self.use_ppn_in_gnn    = chain_cfg.get('use_ppn_in_gnn', False)
@@ -1047,4 +803,9 @@
     assert self.enable_uresnet # Need semantics for everything
     assert self.enable_ppn or (not self.use_ppn_in_gnn) # If PPN is used in GNN, need PPN
     assert self.enable_dbscan or self.enable_cnn_clust # Need at least one of two dense clusterer
-    if self.enable_cosmic: assert self.enable_gnn_int # Cosmic classification needs int. clustering+    if self.enable_cnn_clust and self.enable_dbscan: # Check that SPICE and DBSCAN are not redundant
+        assert not (np.array(cfg['spice']['fragment_clustering']['cluster_classes']) == np.array(np.array(cfg['dbscan_frag']['cluster_classes'])).reshape(-1)).any()
+    if self.enable_gnn_particle: # If particle fragment GNN is used, make sure it is not redundant
+        if self.enable_gnn_shower: assert cfg['grappa_shower']['base']['node_type'] not in cfg['grappa_particle']['base']['node_type']
+        if self.enable_gnn_tracks: assert cfg['grappa_track']['base']['node_type'] not in cfg['grappa_particle']['base']['node_type']
+    if self.enable_cosmic: assert self.enable_gnn_int # Cosmic classification needs interaction clustering
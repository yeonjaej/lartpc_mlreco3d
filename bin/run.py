--- conflicted
+++ resolved
@@ -20,11 +20,7 @@
 
     cfg = yaml.load(open(cfg_file, 'r'), Loader=yaml.Loader)
 
-<<<<<<< HEAD
-    if environ.get('CUDA_VISIBLE_DEVICES') is not None and cfg['training']['gpus'] == '-1':
-=======
     if environ.get('CUDA_VISIBLE_DEVICES') is not None and cfg['trainval']['gpus'] == '-1':
->>>>>>> ce869e82
         cfg['trainval']['gpus'] = os.getenv('CUDA_VISIBLE_DEVICES')
 
     process_config(cfg)
